--- conflicted
+++ resolved
@@ -1,7 +1,4 @@
-<<<<<<< HEAD
 * 2017-12-??: Version 1.2.2
-=======
-* 201?-??-??: Version 1.?.?
   * getdns_context_set_resolvconf() function to initialize a context 
     upstreams and suffices with a resolv.conf file.
     getdns_context_get_resolvconf() to get the file used to initialize
@@ -13,7 +10,6 @@
   * get which version of OpenSSL was used at build time and at run time
     when available with getdns_context_get_api_information()
   * GETDNS_RETURN_IO_ERROR return error code
->>>>>>> 26877d44
   * Bugfix #359: edns_client_subnet_private should set family
     Thanks Daniel Areiza
 
