--- conflicted
+++ resolved
@@ -52,13 +52,6 @@
 #include "platform.h"
 #include "general.h"
 #include "pubkey-pinning.h"
-<<<<<<< HEAD
-=======
-#ifdef USE_DANESSL
-# include "ssl_dane/danessl.h"
-#endif
-#include "const-info.h"
->>>>>>> 411c5cf5
 
 /* WSA TODO: 
  * STUB_TCP_RETRY added to deal with edge triggered event loops (versus
@@ -822,200 +815,50 @@
 	        1 : 0;
 }
 
-<<<<<<< HEAD
 static _getdns_tls_connection*
-=======
-
-#if defined(HAVE_SSL_DANE_ENABLE) || defined(USE_DANESSL)
-
-static int
-_getdns_tls_verify_always_ok(int ok, X509_STORE_CTX *ctx)
-{ 
-# if defined(STUB_DEBUG) && STUB_DEBUG
-	char	buf[8192];
-	X509   *cert;
-	int	 err;
-	int	 depth;
-
-	cert = X509_STORE_CTX_get_current_cert(ctx);
-	err = X509_STORE_CTX_get_error(ctx);
-	depth = X509_STORE_CTX_get_error_depth(ctx);
-
-	if (cert)
-		X509_NAME_oneline(X509_get_subject_name(cert), buf, sizeof(buf));
-	else
-		strcpy(buf, "<unknown>");
-	DEBUG_STUB("DEBUG Cert verify: depth=%d verify=%d err=%d subject=%s errorstr=%s\n", depth, ok, err, buf, X509_verify_cert_error_string(err));
-# else /* defined(STUB_DEBUG) && STUB_DEBUG */
-	(void)ok;
-	(void)ctx;
-# endif /* #else defined(STUB_DEBUG) && STUB_DEBUG */
-	return 1; 
-}
-
-#else /* defined(HAVE_SSL_DANE_ENABLE) || defined(USE_DANESSL) */
-
-static int
-tls_verify_callback(int preverify_ok, X509_STORE_CTX *ctx)
-{
-	getdns_upstream *upstream;
-	getdns_return_t pinset_ret = GETDNS_RETURN_GOOD;
-	upstream = _getdns_upstream_from_x509_store(ctx);
-	if (!upstream)
-		return 0;
-
-	int err = X509_STORE_CTX_get_error(ctx);
-# if defined(STUB_DEBUG) && STUB_DEBUG
-	DEBUG_STUB("%s %-35s: FD:  %d Verify result: (%d) \"%s\"\n",
-	            STUB_DEBUG_SETUP_TLS, __FUNC__, upstream->fd, err,
-	            X509_verify_cert_error_string(err));
-# endif
-	if (!preverify_ok && !upstream->tls_fallback_ok)
-		_getdns_upstream_log(upstream, GETDNS_LOG_UPSTREAM_STATS, GETDNS_LOG_ERR,
-		    "%-40s : Verify failed: TLS - *Failure* -  (%d) \"%s\"\n",
-		    upstream->addr_str, err,
-		    X509_verify_cert_error_string(err));
-
-	/* No need to deal with hostname authentication, since this will be
-	 * dealt with in the DANE preprocessor paths.
-	 */
-
-	/* Deal with the pinset validation */
-	if (upstream->tls_pubkey_pinset)
-		pinset_ret = _getdns_verify_pinset_match(
-		    upstream, upstream->tls_pubkey_pinset, ctx);
-
-	if (pinset_ret != GETDNS_RETURN_GOOD) {
-		DEBUG_STUB("%s %-35s: FD:  %d, WARNING: Pinset validation failure!\n",
-	           STUB_DEBUG_SETUP_TLS, __FUNC__, upstream->fd);
-		preverify_ok = 0;
-		upstream->tls_auth_state = GETDNS_AUTH_FAILED;
-		if (upstream->tls_fallback_ok)
-			DEBUG_STUB("%s %-35s: FD:  %d, WARNING: Proceeding even though pinset validation failed!\n",
-			            STUB_DEBUG_SETUP_TLS, __FUNC__, upstream->fd);
-		else
-			_getdns_upstream_log(upstream, GETDNS_LOG_UPSTREAM_STATS, GETDNS_LOG_ERR,
-			    "%-40s : Conn failed: TLS - *Failure* - Pinset validation failure\n",
-			    upstream->addr_str);
-	}
-	/* If nothing has failed yet and we had credentials, we have successfully authenticated*/
-	if (preverify_ok == 0)
-		upstream->tls_auth_state = GETDNS_AUTH_FAILED;
-	else if (upstream->tls_auth_state == GETDNS_AUTH_NONE &&
-	         (upstream->tls_pubkey_pinset || upstream->tls_auth_name[0]))
-		upstream->tls_auth_state = GETDNS_AUTH_OK;
-
-	/* If fallback is allowed, proceed regardless of what the auth error is
-	   (might not be hostname or pinset related) */
-	return (upstream->tls_fallback_ok) ? 1 : preverify_ok;
-}
-
-#endif /* #else defined(HAVE_SSL_DANE_ENABLE) || defined(USE_DANESSL) */
-
-static SSL*
->>>>>>> 411c5cf5
 tls_create_object(getdns_dns_req *dnsreq, int fd, getdns_upstream *upstream)
 {
 	/* Create SSL instance and connect with a file descriptor */
 	getdns_context *context = dnsreq->context;
 	if (context->tls_ctx == NULL)
 		return NULL;
-	_getdns_tls_connection* tls = _getdns_tls_connection_new(&context->my_mf, context->tls_ctx, fd);
+	_getdns_tls_connection* tls = _getdns_tls_connection_new(&context->my_mf, context->tls_ctx, fd, &upstream->upstreams->log);
 	if(!tls) 
 		return NULL;
-<<<<<<< HEAD
-#if HAVE_TLS_CONN_CURVES_LIST
+
+	getdns_return_t r = GETDNS_RETURN_GOOD;
+
 	if (upstream->tls_curves_list)
-		_getdns_tls_connection_set_curves_list(tls, upstream->tls_curves_list);
-=======
-	}
-#if defined(HAVE_DECL_SSL_SET1_CURVES_LIST) && HAVE_DECL_SSL_SET1_CURVES_LIST
-	if (upstream->tls_curves_list
-	&& !SSL_set1_curves_list(ssl, upstream->tls_curves_list)) {
-		_getdns_upstream_log(upstream, GETDNS_LOG_UPSTREAM_STATS,
-		    GETDNS_LOG_ERR, "%-40s : Error configuring tls_curves_list "
-		    "\"%s\"\n", upstream->addr_str, upstream->tls_curves_list);
-		SSL_free(ssl);
+		r = _getdns_tls_connection_set_curves_list(tls, upstream->tls_curves_list);
+	if (!r && upstream->tls_ciphersuites)
+		r = _getdns_tls_connection_set_cipher_suites(tls, upstream->tls_ciphersuites);
+	if (!r)
+		r = _getdns_tls_connection_set_min_max_tls_version(tls, upstream->tls_min_version, upstream->tls_max_version);
+
+	if (!r)
+	{
+		if (upstream->tls_fallback_ok)
+			r = _getdns_tls_connection_set_cipher_list(tls, NULL);
+		else if (upstream->tls_cipher_list)
+			r = _getdns_tls_connection_set_cipher_list(tls, upstream->tls_cipher_list);
+	}
+	
+	/* make sure we'll be able to find the context again when we need it */
+	if (!r)
+		r = _getdns_associate_upstream_with_connection(tls, upstream);
+
+	if (r) {
+		_getdns_tls_connection_free(&upstream->upstreams->mf, tls);
+		upstream->tls_auth_state = r;
 		return NULL;
 	}
-#else
-	if (upstream->tls_curves_list) {
-		_getdns_upstream_log(upstream, GETDNS_LOG_UPSTREAM_STATS,
-		    GETDNS_LOG_ERR, "%-40s : tls_curves_list not supported "
-		    "in tls library\n", upstream->addr_str);
-		SSL_free(ssl);
-		return NULL;
-	}
-#endif
-#ifdef HAVE_SSL_SET_CIPHERSUITES
-	if (upstream->tls_ciphersuites &&
-	   !SSL_set_ciphersuites(ssl, upstream->tls_ciphersuites)) {
-		_getdns_upstream_log(upstream, GETDNS_LOG_UPSTREAM_STATS,
-		    GETDNS_LOG_ERR, "%-40s : Error configuring tls_ciphersuites "
-		    "\"%s\"\n", upstream->addr_str, upstream->tls_ciphersuites);
-	}
-#else
-	if (upstream->tls_ciphersuites) {
-		_getdns_upstream_log(upstream, GETDNS_LOG_UPSTREAM_STATS,
-		    GETDNS_LOG_ERR, "%-40s : tls_ciphersuites not "
-		    "supported in tls library\n", upstream->addr_str);
-		SSL_free(ssl);
-		return NULL;
-	}
-#endif
-#if defined(HAVE_DECL_SSL_SET_MIN_PROTO_VERSION) \
-         && HAVE_DECL_SSL_SET_MIN_PROTO_VERSION
-	if (upstream->tls_min_version && !SSL_set_min_proto_version(ssl,
-	    _getdns_tls_version2openssl_version(upstream->tls_min_version))) {
-		struct const_info *ci =
-		    _getdns_get_const_info(upstream->tls_min_version);
-		if (ci && *ci->name)
-			_getdns_upstream_log(upstream, GETDNS_LOG_UPSTREAM_STATS,
-			    GETDNS_LOG_ERR, "%-40s : Error configuring "
-			    "tls_min_version \"%s\"\n", upstream->addr_str,
-			    ci->name);
-		else
-			_getdns_upstream_log(upstream, GETDNS_LOG_UPSTREAM_STATS,
-			    GETDNS_LOG_ERR, "%-40s : Error configuring "
-			    "tls_min_version \"%d\"\n", upstream->addr_str,
-			    upstream->tls_min_version);
-	}
-	if (upstream->tls_max_version && !SSL_set_max_proto_version(ssl,
-	    _getdns_tls_version2openssl_version(upstream->tls_max_version))) {
-		struct const_info *ci =
-		    _getdns_get_const_info(upstream->tls_max_version);
-		if (ci && *ci->name)
-			_getdns_upstream_log(upstream, GETDNS_LOG_UPSTREAM_STATS,
-			    GETDNS_LOG_ERR, "%-40s : Error configuring "
-			    "tls_max_version \"%s\"\n", upstream->addr_str,
-			    ci->name);
-		else
-			_getdns_upstream_log(upstream, GETDNS_LOG_UPSTREAM_STATS,
-			    GETDNS_LOG_ERR, "%-40s : Error configuring "
-			    "tls_max_version \"%d\"\n", upstream->addr_str,
-			    upstream->tls_max_version);
-	}
-#else
-	if (upstream->tls_min_version) {
-		_getdns_upstream_log(upstream, GETDNS_LOG_UPSTREAM_STATS,
-		    GETDNS_LOG_ERR, "%-40s : tls_min_version not "
-		    "supported in tls library\n", upstream->addr_str);
-		SSL_free(ssl);
-		return NULL;
-	}
-	if (upstream->tls_max_version) {
-		_getdns_upstream_log(upstream, GETDNS_LOG_UPSTREAM_STATS,
-		    GETDNS_LOG_ERR, "%-40s : tls_max_version not "
-		    "supported in tls library\n", upstream->addr_str);
-		SSL_free(ssl);
-		return NULL;
-	}
->>>>>>> 411c5cf5
-#endif
-	/* make sure we'll be able to find the context again when we need it */
-	if (_getdns_associate_upstream_with_connection(tls, upstream) != GETDNS_RETURN_GOOD) {
-		_getdns_tls_connection_free(&context->my_mf, tls);
-		return NULL;
+
+	if (upstream->tls_fallback_ok) {
+		DEBUG_STUB("%s %-35s: WARNING: Using Opportunistic TLS (fallback allowed)!\n",
+			   STUB_DEBUG_SETUP_TLS, __FUNC__);
+	} else {
+		DEBUG_STUB("%s %-35s: Using Strict TLS \n",
+			   STUB_DEBUG_SETUP_TLS, __FUNC__);
 	}
 
 	/* NOTE: this code will fallback on a given upstream, without trying
@@ -1057,26 +900,6 @@
 			upstream->tls_fallback_ok = 1;
 		}
 	}
-	if (upstream->tls_fallback_ok) {
-		_getdns_tls_connection_set_cipher_list(tls, NULL);
-		DEBUG_STUB("%s %-35s: WARNING: Using Opportunistic TLS (fallback allowed)!\n",
-		           STUB_DEBUG_SETUP_TLS, __FUNC__);
-	} else {
-<<<<<<< HEAD
-		if (upstream->tls_cipher_list)
-			_getdns_tls_connection_set_cipher_list(tls, upstream->tls_cipher_list);
-=======
-		if (upstream->tls_cipher_list &&
-		    !SSL_set_cipher_list(ssl, upstream->tls_cipher_list))
-			_getdns_upstream_log(upstream,
-			    GETDNS_LOG_UPSTREAM_STATS, GETDNS_LOG_ERR,
-			    "%-40s : Error configuring cipher_list\"%s\"\n",
-			    upstream->addr_str, upstream->tls_cipher_list);
-
->>>>>>> 411c5cf5
-		DEBUG_STUB("%s %-35s: Using Strict TLS \n", STUB_DEBUG_SETUP_TLS, 
-		             __FUNC__);
-	}
 
 	_getdns_tls_connection_set_host_pinset(tls, upstream->tls_auth_name, upstream->tls_pubkey_pinset);
 
@@ -1132,43 +955,7 @@
 		upstream->tls_auth_state = upstream->last_tls_auth_state;
 
 	else if (upstream->tls_pubkey_pinset || upstream->tls_auth_name[0]) {
-<<<<<<< HEAD
 		_getdns_tls_x509* peer_cert = _getdns_tls_connection_get_peer_certificate(&upstream->upstreams->mf, upstream->tls_obj);
-=======
-		X509 *peer_cert = SSL_get_peer_certificate(upstream->tls_obj);
-		long verify_result = SSL_get_verify_result(upstream->tls_obj);
-
-/* In case of DANESSL use, and a tls_auth_name was given alongside a pinset,
- * we need to verify auth_name explicitly (otherwise it will not be checked,
- * because this is not required with DANE with an EE match).
- * This is not needed with native OpenSSL DANE, because EE name checks have
- * to be disabled explicitly.
- */
-#if defined(HAVE_X509_CHECK_HOST) && (defined(USE_DANESSL) || !defined(HAVE_SSL_HN_AUTH))
-		int xch;
-		if (peer_cert && verify_result == X509_V_OK
-		    && upstream->tls_auth_name[0]
-		    && (xch = X509_check_host(peer_cert,
-				    upstream->tls_auth_name,
-				    strlen(upstream->tls_auth_name),
-				    X509_CHECK_FLAG_NO_PARTIAL_WILDCARDS,
-				    NULL)) <= 0)
-			verify_result = X509_V_ERR_HOSTNAME_MISMATCH;
-#endif
-		upstream->tls_auth_state = peer_cert && verify_result == X509_V_OK
-		                         ? GETDNS_AUTH_OK : GETDNS_AUTH_FAILED;
-		if (!peer_cert)
-			_getdns_upstream_log(upstream,
-			    GETDNS_LOG_UPSTREAM_STATS,
-			    ( upstream->tls_fallback_ok
-			    ? GETDNS_LOG_INFO : GETDNS_LOG_ERR),
-			    "%-40s : Verify failed : TLS - %s -  "
-			    "Remote did not offer certificate\n",
-			    upstream->addr_str,
-			    ( upstream->tls_fallback_ok
-			    ? "Tolerated because of Opportunistic profile"
-			    : "*Failure*" ));
->>>>>>> 411c5cf5
 
 		if (!peer_cert) {
 			_getdns_upstream_log(upstream,
