#
# @configure_input@
#
# Copyright (c) 2013, Verisign, Inc., NLnet Labs
# All rights reserved.
#
# Redistribution and use in source and binary forms, with or without
# modification, are permitted provided that the following conditions are met:
# * Redistributions of source code must retain the above copyright
# notice, this list of conditions and the following disclaimer.
# * Redistributions in binary form must reproduce the above copyright
#   notice, this list of conditions and the following disclaimer in the
#   documentation and/or other materials provided with the distribution.
# * Neither the names of the copyright holders nor the
#   names of its contributors may be used to endorse or promote products
#   derived from this software without specific prior written permission.
#
# THIS SOFTWARE IS PROVIDED BY THE COPYRIGHT HOLDERS AND CONTRIBUTORS "AS IS" AND
# ANY EXPRESS OR IMPLIED WARRANTIES, INCLUDING, BUT NOT LIMITED TO, THE IMPLIED
# WARRANTIES OF MERCHANTABILITY AND FITNESS FOR A PARTICULAR PURPOSE ARE
# DISCLAIMED. IN NO EVENT SHALL Verisign, Inc. BE LIABLE FOR ANY
# DIRECT, INDIRECT, INCIDENTAL, SPECIAL, EXEMPLARY, OR CONSEQUENTIAL DAMAGES
# (INCLUDING, BUT NOT LIMITED TO, PROCUREMENT OF SUBSTITUTE GOODS OR SERVICES;
# LOSS OF USE, DATA, OR PROFITS; OR BUSINESS INTERRUPTION) HOWEVER CAUSED AND
# ON ANY THEORY OF LIABILITY, WHETHER IN CONTRACT, STRICT LIABILITY, OR TORT
# (INCLUDING NEGLIGENCE OR OTHERWISE) ARISING IN ANY WAY OUT OF THE USE OF THIS
# SOFTWARE, EVEN IF ADVISED OF THE POSSIBILITY OF SUCH DAMAGE.

package = @PACKAGE_NAME@
version = @PACKAGE_VERSION@
tarname = @PACKAGE_TARNAME@
distdir = $(tarname)-$(version)
libversion = @GETDNS_LIBVERSION@

prefix = @prefix@
exec_prefix = @exec_prefix@
bindir = @bindir@
sbindir = @sbindir@
libdir = @libdir@
includedir = @includedir@
sysconfdir = @sysconfdir@
localstatedir = @localstatedir@
runstatedir = @runstatedir@
stubbyconfdir = $(sysconfdir)/stubby
have_libevent = @have_libevent@
have_libuv = @have_libuv@
have_libev = @have_libev@
# datarootdir is here to please some checkers
datarootdir=@datarootdir@
INSTALL = @INSTALL@
INSTALL_DATA = @INSTALL_DATA@

srcdir = @srcdir@
stubbysrcdir = $(srcdir)/../stubby
LIBTOOL = ../libtool

CC=@CC@
CFLAGS=-I$(srcdir) -I. -I$(srcdir)/util/auxiliary @CFLAGS@ @CPPFLAGS@ $(XTRA_CFLAGS)
WPEDANTICFLAG=@WPEDANTICFLAG@
WNOERRORFLAG=@WNOERRORFLAG@
LDFLAGS=@LDFLAGS@ @LIBS@

EXTENSION_LIBEVENT_LIB=@EXTENSION_LIBEVENT_LIB@
EXTENSION_LIBEVENT_EXT_LIBS=@EXTENSION_LIBEVENT_EXT_LIBS@
EXTENSION_LIBEVENT_LDFLAGS=@EXTENSION_LIBEVENT_LDFLAGS@
EXTENSION_LIBEV_LIB=@EXTENSION_LIBEV_LIB@
EXTENSION_LIBEV_EXT_LIBS=@EXTENSION_LIBEV_EXT_LIBS@
EXTENSION_LIBEV_LDFLAGS=@EXTENSION_LIBEV_LDFLAGS@
EXTENSION_LIBUV_LIB=@EXTENSION_LIBUV_LIB@
EXTENSION_LIBUV_EXT_LIBS=@EXTENSION_LIBUV_EXT_LIBS@
EXTENSION_LIBUV_LDFLAGS=@EXTENSION_LIBUV_LDFLAGS@

C99COMPATFLAGS=@C99COMPATFLAGS@

DEFAULT_EVENTLOOP_OBJ=@DEFAULT_EVENTLOOP@.lo

GETDNS_OBJ=const-info.lo convert.lo dict.lo dnssec.lo general.lo \
	list.lo request-internal.lo pubkey-pinning.lo rr-dict.lo \
	rr-iter.lo server.lo stub.lo sync.lo ub_loop.lo util-internal.lo \
	mdns.lo

GLDNS_OBJ=keyraw.lo gbuffer.lo wire2str.lo parse.lo parseutil.lo rrdef.lo \
	str2wire.lo

PROGRAMS=@STUBBY@

LIBOBJDIR=
LIBOBJS=@LIBOBJS@
COMPAT_OBJ=$(LIBOBJS:.o=.lo)

UTIL_OBJ=rbtree.lo val_secalgo.lo lruhash.lo lookup3.lo locks.lo

JSMN_OBJ=jsmn.lo
YXML_OBJ=yxml.lo

YAML_OBJ=convert_yaml_to_json.lo

EXTENSION_OBJ=$(DEFAULT_EVENTLOOP_OBJ) libevent.lo libev.lo

NON_C99_OBJS=libuv.lo context.lo anchor.lo

.SUFFIXES: .c .o .a .lo .h

.c.o:
	$(CC) $(CFLAGS) $(WPEDANTICFLAG) -c $< -o $@

.c.lo:
	$(LIBTOOL) --quiet --tag=CC --mode=compile $(CC) $(CFLAGS) $(WPEDANTICFLAG) -c $< -o $@

default: all

all: libgetdns.la $(EXTENSION_LIBEVENT_LIB) $(EXTENSION_LIBUV_LIB) $(EXTENSION_LIBEV_LIB) $(PROGRAMS)

$(GETDNS_OBJ):
	$(LIBTOOL) --quiet --tag=CC --mode=compile $(CC) $(CFLAGS) $(WPEDANTICFLAG) -c $(srcdir)/$(@:.lo=.c) -o $@

$(GLDNS_OBJ):
	$(LIBTOOL) --quiet --tag=CC --mode=compile $(CC) $(CFLAGS) $(WPEDANTICFLAG) -c $(srcdir)/gldns/$(@:.lo=.c) -o $@

$(COMPAT_OBJ):
	$(LIBTOOL) --quiet --tag=CC --mode=compile $(CC) $(CFLAGS) -c $(srcdir)/compat/$(@:.lo=.c) -o $@

$(UTIL_OBJ):
	$(LIBTOOL) --quiet --tag=CC --mode=compile $(CC) $(CFLAGS) $(WNOERRORFLAG) -c $(srcdir)/util/$(@:.lo=.c) -o $@

$(JSMN_OBJ):
	$(LIBTOOL) --quiet --tag=CC --mode=compile $(CC) $(CFLAGS) -DJSMN_GETDNS -c $(srcdir)/jsmn/$(@:.lo=.c) -o $@

<<<<<<< HEAD
$(YAML_OBJ):
	$(LIBTOOL) --quiet --tag=CC --mode=compile $(CC) $(CFLAGS) -c $(srcdir)/yaml/$(@:.lo=.c) -o $@
=======
$(YXML_OBJ):
	$(LIBTOOL) --quiet --tag=CC --mode=compile $(CC) $(CFLAGS) -I$(srcdir)/yxml -DYXML_GETDNS -Wno-unused-parameter -c $(srcdir)/yxml/$(@:.lo=.c) -o $@
>>>>>>> e6536bb2

$(EXTENSION_OBJ):
	$(LIBTOOL) --quiet --tag=CC --mode=compile $(CC) $(CFLAGS) $(WPEDANTICFLAG) -c $(srcdir)/extension/$(@:.lo=.c) -o $@

anchor.lo:
	$(LIBTOOL) --quiet --tag=CC --mode=compile $(CC) $(CFLAGS) $(WPEDANTICFLAG) $(C99COMPATFLAGS) -c $(srcdir)/anchor.c -o anchor.lo

context.lo:
	$(LIBTOOL) --quiet --tag=CC --mode=compile $(CC) $(CFLAGS) $(WPEDANTICFLAG) $(C99COMPATFLAGS) -c $(srcdir)/context.c -o context.lo

libuv.lo:
	$(LIBTOOL) --quiet --tag=CC --mode=compile $(CC) $(CFLAGS) $(WPEDANTICFLAG) $(C99COMPATFLAGS) -c $(srcdir)/extension/libuv.c -o libuv.lo

install-headers: getdns/getdns.h getdns/getdns_extra.h
	$(INSTALL) -m 755 -d $(DESTDIR)$(includedir)
	$(INSTALL) -m 755 -d $(DESTDIR)$(includedir)/getdns
	$(INSTALL) -m 644 getdns/getdns.h $(DESTDIR)$(includedir)/getdns/getdns.h
	$(INSTALL) -m 644 getdns/getdns_extra.h $(DESTDIR)$(includedir)/getdns/getdns_extra.h
	if test $(have_libevent) = 1 ; then $(INSTALL) -m 644 $(srcdir)/getdns/getdns_ext_libevent.h $(DESTDIR)$(includedir)/getdns/ ; fi
	if test $(have_libuv) = 1 ; then $(INSTALL) -m 644 $(srcdir)/getdns/getdns_ext_libuv.h $(DESTDIR)$(includedir)/getdns/ ; fi
	if test $(have_libev) = 1 ; then $(INSTALL) -m 644 $(srcdir)/getdns/getdns_ext_libev.h $(DESTDIR)$(includedir)/getdns/ ; fi

uninstall-headers:
	rm -rf $(DESTDIR)$(includedir)/getdns

install-libs: libgetdns.la
	$(INSTALL) -m 755 -d $(DESTDIR)$(libdir)
	$(LIBTOOL) --mode=install cp libgetdns.la $(DESTDIR)$(libdir)
	if test $(have_libevent) = 1 ; then $(LIBTOOL) --mode=install cp $(EXTENSION_LIBEVENT_LIB) $(DESTDIR)$(libdir) ; fi
	if test $(have_libuv) = 1 ; then $(LIBTOOL) --mode=install cp $(EXTENSION_LIBUV_LIB) $(DESTDIR)$(libdir) ; fi
	if test $(have_libev) = 1 ; then $(LIBTOOL) --mode=install cp $(EXTENSION_LIBEV_LIB) $(DESTDIR)$(libdir) ; fi
	$(LIBTOOL) --mode=finish $(DESTDIR)$(libdir)

uninstall-libs:
	if test $(have_libevent) = 1; then $(LIBTOOL) --mode=uninstall rm -f $(DESTDIR)$(libdir)/$(EXTENSION_LIBEVENT_LIB) ; fi
	if test $(have_libuv) = 1; then $(LIBTOOL) --mode=uninstall rm -f $(DESTDIR)$(libdir)/$(EXTENSION_LIBUV_LIB) ; fi
	if test $(have_libev) = 1; then $(LIBTOOL) --mode=uninstall rm -f $(DESTDIR)$(libdir)/$(EXTENSION_LIBEV_LIB) ; fi
	$(LIBTOOL) --mode=uninstall rm -f $(DESTDIR)$(libdir)/libgetdns.la

install: install-libs install-headers @INSTALL_STUBBY@

uninstall: @UNINSTALL_STUBBY@ uninstall-headers uninstall-libs

libgetdns_ext_event.la: libgetdns.la libevent.lo
	$(LIBTOOL) --tag=CC --mode=link $(CC) -o $@ libevent.lo libgetdns.la $(LDFLAGS) $(EXTENSION_LIBEVENT_LDFLAGS) $(EXTENSION_LIBEVENT_EXT_LIBS) -rpath $(libdir) -version-info $(libversion) -no-undefined -export-symbols $(srcdir)/extension/libevent.symbols

libgetdns_ext_uv.la: libgetdns.la libuv.lo
	$(LIBTOOL) --tag=CC --mode=link $(CC) -o $@ libuv.lo libgetdns.la $(LDFLAGS) $(EXTENSION_LIBUV_LDFLAGS) $(EXTENSION_LIBUV_EXT_LIBS) -rpath $(libdir) -version-info $(libversion) -no-undefined -export-symbols $(srcdir)/extension/libuv.symbols


libgetdns_ext_ev.la: libgetdns.la libev.lo
	$(LIBTOOL) --tag=CC --mode=link $(CC) -o $@ libev.lo libgetdns.la $(LDFLAGS) $(EXTENSION_LIBEV_LDFLAGS) $(EXTENSION_LIBEV_EXT_LIBS) -rpath $(libdir) -version-info $(libversion) -no-undefined -export-symbols $(srcdir)/extension/libev.symbols


<<<<<<< HEAD
libgetdns.la: $(GETDNS_OBJ) version.lo context.lo $(DEFAULT_EVENTLOOP_OBJ) $(GLDNS_OBJ) $(COMPAT_OBJ) $(UTIL_OBJ) $(JSMN_OBJ) $(YAML_OBJ)
	$(LIBTOOL) --tag=CC --mode=link $(CC) -o $@ $(GETDNS_OBJ) version.lo context.lo $(DEFAULT_EVENTLOOP_OBJ) $(GLDNS_OBJ) $(COMPAT_OBJ) $(UTIL_OBJ) $(JSMN_OBJ) $(YAML_OBJ) $(LDFLAGS) -rpath $(libdir) -version-info $(libversion) -no-undefined -export-symbols $(srcdir)/libgetdns.symbols
=======
libgetdns.la: $(GETDNS_OBJ) version.lo context.lo anchor.lo $(DEFAULT_EVENTLOOP_OBJ) $(GLDNS_OBJ) $(COMPAT_OBJ) $(UTIL_OBJ) $(JSMN_OBJ) $(YXML_OBJ)
	$(LIBTOOL) --tag=CC --mode=link $(CC) -o $@ $(GETDNS_OBJ) version.lo context.lo anchor.lo $(DEFAULT_EVENTLOOP_OBJ) $(GLDNS_OBJ) $(COMPAT_OBJ) $(UTIL_OBJ) $(JSMN_OBJ) $(YXML_OBJ) $(LDFLAGS) -rpath $(libdir) -version-info $(libversion) -no-undefined -export-symbols $(srcdir)/libgetdns.symbols
>>>>>>> e6536bb2

test: default
	cd test && $(MAKE) $@

getdns_query: default
	cd tools && $(MAKE) $@

stubby.lo: $(stubbysrcdir)/src/stubby.c
	$(LIBTOOL) --quiet --tag=CC --mode=compile $(CC) $(CFLAGS) $(WPEDANTICFLAG) -DSTUBBYCONFDIR=\"$(sysconfdir)/stubby\" -DRUNSTATEDIR=\"$(runstatedir)\" -c $< -o $@

stubby: stubby.lo libgetdns.la 
	$(LIBTOOL) --tag=CC --mode=link $(CC) -o $@ stubby.lo $(LDFLAGS) libgetdns.la

install-stubby: stubby $(stubbysrcdir)/stubby.yml.example $(stubbysrcdir)/stubby-setdns-macos.sh
	$(INSTALL) -m 755 -d $(DESTDIR)$(bindir)
	$(LIBTOOL) --mode=install cp stubby $(DESTDIR)$(bindir)
	$(INSTALL) -m 755 -d $(DESTDIR)$(sbindir)
	$(INSTALL) -m 755  $(stubbysrcdir)/stubby-setdns-macos.sh $(DESTDIR)$(sbindir)
	$(INSTALL) -m 755 -d $(DESTDIR)$(stubbyconfdir)
	test -f $(DESTDIR)$(stubbyconfdir)/stubby.yml || \
		$(INSTALL_DATA) $(stubbysrcdir)/stubby.yml.example $(DESTDIR)$(stubbyconfdir)/stubby.yml

uninstall-stubby:
	$(LIBTOOL) --mode=uninstall rm -f $(DESTDIR)$(bindir)/stubby
	rm -f $(DESTDIR)$(sbindir)/stubby-setdns-macos.sh

scratchpad: default
	cd test && $(MAKE) $@

pad: scratchpad

clean:
	cd tools && $(MAKE) $@
	cd test && $(MAKE) $@
	rm -f *.o *.lo extension/*.lo extension/*.o $(PROGRAMS) libgetdns.la libgetdns_ext_*.la
	rm -rf .libs extension/.libs

distclean : clean
	cd tools && $(MAKE) $@
	cd test && $(MAKE) $@
	rmdir test 2>/dev/null || true
	rm -f Makefile config.status config.log Doxyfile config.h version.c getdns/Makefile getdns/getdns.h getdns/getdns_extra.h
	rmdir getdns 2>/dev/null || true
	rmdir extension 2>/dev/null || true
	rm -Rf autom4te.cache

Makefile: $(srcdir)/Makefile.in ../config.status
	cd .. && ./config.status src/Makefile

depend:
	(cd $(srcdir) ; awk 'BEGIN{P=1}{if(P)print}/^# Dependencies/{P=0}' Makefile.in > Makefile.in.new )
<<<<<<< HEAD
	(blddir=`pwd`; cd $(srcdir) ; gcc -MM -I. -I"$$blddir" -Iutil/auxiliary *.c gldns/*.c compat/*.c util/*.c jsmn/*.c yaml/*.c extension/*.c| \
=======
	(blddir=`pwd`; cd $(srcdir) ; gcc -MM -I. -I"$$blddir" -Iyxml -Iutil/auxiliary *.c gldns/*.c compat/*.c util/*.c jsmn/*.c yxml/*.c extension/*.c| \
>>>>>>> e6536bb2
		sed -e "s? $$blddir/? ?g" \
		    -e 's? gldns/? $$(srcdir)/gldns/?g' \
		    -e 's? compat/? $$(srcdir)/compat/?g' \
		    -e 's? util/auxiliary/util/? $$(srcdir)/util/auxiliary/util/?g' \
		    -e 's? util/? $$(srcdir)/util/?g' \
		    -e 's? jsmn/? $$(srcdir)/jsmn/?g' \
<<<<<<< HEAD
		    -e 's? yaml/? $$(srcdir)/yaml/?g' \
=======
		    -e 's? yxml/? $$(srcdir)/yxml/?g' \
>>>>>>> e6536bb2
		    -e 's? extension/? $$(srcdir)/extension/?g' \
		    -e 's? \([a-z_-]*\)\.\([ch]\)? $$(srcdir)/\1.\2?g' \
		    -e 's? \$$(srcdir)/config\.h? config.h?g' \
		    -e 's? \$$(srcdir)/getdns/getdns_extra\.h? getdns/getdns_extra.h?g' \
		    -e 's? \$$(srcdir)/version\.c? version.c?g' \
		    -e 's? getdns/getdns_ext_libevent\.h? $$(srcdir)/getdns/getdns_ext_libevent.h?g' \
		    -e 's? getdns/getdns_ext_libev\.h? $$(srcdir)/getdns/getdns_ext_libev.h?g' \
		    -e 's? getdns/getdns_ext_libuv\.h? $$(srcdir)/getdns/getdns_ext_libuv.h?g' \
		    -e 's!\(.*\)\.o[ :]*!\1.lo \1.o: !g' >> Makefile.in.new )
	(cd $(srcdir) ; diff Makefile.in.new Makefile.in && rm Makefile.in.new \
	                                                 || mv Makefile.in.new Makefile.in )
	cd tools && $(MAKE) $@
	cd test && $(MAKE) $@

.PHONY: clean test
FORCE:

# Dependencies for gldns, utils, the extensions and compat functions
anchor.lo anchor.o: $(srcdir)/anchor.c \
 config.h \
 $(srcdir)/debug.h $(srcdir)/anchor.h \
 getdns/getdns.h \
 getdns/getdns_extra.h \
 $(srcdir)/types-internal.h $(srcdir)/util/rbtree.h $(srcdir)/util/orig-headers/rbtree.h $(srcdir)/context.h \
 $(srcdir)/extension/default_eventloop.h $(srcdir)/extension/poll_eventloop.h \
 $(srcdir)/types-internal.h $(srcdir)/ub_loop.h $(srcdir)/server.h $(srcdir)/util/lruhash.h \
 $(srcdir)/util/orig-headers/lruhash.h $(srcdir)/util/locks.h $(srcdir)/util/orig-headers/locks.h \
 $(srcdir)/util/auxiliary/util/log.h $(srcdir)/debug.h $(srcdir)/rr-iter.h $(srcdir)/rr-dict.h $(srcdir)/gldns/gbuffer.h \
 $(srcdir)/gldns/pkthdr.h $(srcdir)/dnssec.h $(srcdir)/gldns/rrdef.h $(srcdir)/yxml/yxml.h $(srcdir)/gldns/parseutil.h \
 $(srcdir)/gldns/str2wire.h $(srcdir)/gldns/rrdef.h $(srcdir)/general.h $(srcdir)/util-internal.h
const-info.lo const-info.o: $(srcdir)/const-info.c \
 getdns/getdns.h \
 getdns/getdns_extra.h \
 $(srcdir)/const-info.h
context.lo context.o: $(srcdir)/context.c \
 config.h \
 $(srcdir)/anchor.h \
 getdns/getdns.h \
 getdns/getdns_extra.h \
 $(srcdir)/debug.h $(srcdir)/gldns/str2wire.h $(srcdir)/gldns/rrdef.h $(srcdir)/gldns/wire2str.h $(srcdir)/context.h \
 $(srcdir)/types-internal.h $(srcdir)/util/rbtree.h $(srcdir)/util/orig-headers/rbtree.h \
 $(srcdir)/extension/default_eventloop.h $(srcdir)/extension/poll_eventloop.h \
 $(srcdir)/types-internal.h $(srcdir)/ub_loop.h $(srcdir)/server.h $(srcdir)/util/lruhash.h \
 $(srcdir)/util/orig-headers/lruhash.h $(srcdir)/util/locks.h $(srcdir)/util/orig-headers/locks.h \
 $(srcdir)/util/auxiliary/util/log.h $(srcdir)/debug.h $(srcdir)/rr-iter.h $(srcdir)/rr-dict.h $(srcdir)/gldns/gbuffer.h \
 $(srcdir)/gldns/pkthdr.h $(srcdir)/util-internal.h $(srcdir)/dnssec.h $(srcdir)/gldns/rrdef.h $(srcdir)/stub.h $(srcdir)/list.h \
 $(srcdir)/dict.h $(srcdir)/pubkey-pinning.h
convert.lo convert.o: $(srcdir)/convert.c \
 config.h \
 getdns/getdns.h \
 getdns/getdns_extra.h \
 $(srcdir)/util-internal.h $(srcdir)/context.h $(srcdir)/types-internal.h $(srcdir)/util/rbtree.h \
 $(srcdir)/util/orig-headers/rbtree.h $(srcdir)/extension/default_eventloop.h \
 $(srcdir)/extension/poll_eventloop.h $(srcdir)/types-internal.h $(srcdir)/ub_loop.h $(srcdir)/debug.h $(srcdir)/server.h \
 $(srcdir)/util/lruhash.h $(srcdir)/util/orig-headers/lruhash.h $(srcdir)/util/locks.h \
 $(srcdir)/util/orig-headers/locks.h $(srcdir)/util/auxiliary/util/log.h $(srcdir)/debug.h $(srcdir)/rr-iter.h \
 $(srcdir)/rr-dict.h $(srcdir)/gldns/gbuffer.h $(srcdir)/gldns/pkthdr.h $(srcdir)/gldns/wire2str.h \
 $(srcdir)/gldns/str2wire.h $(srcdir)/gldns/rrdef.h $(srcdir)/gldns/parseutil.h $(srcdir)/const-info.h $(srcdir)/dict.h \
 $(srcdir)/list.h $(srcdir)/jsmn/jsmn.h $(srcdir)/convert.h
dict.lo dict.o: $(srcdir)/dict.c \
 config.h \
 $(srcdir)/types-internal.h \
 getdns/getdns.h \
 getdns/getdns_extra.h \
 $(srcdir)/util/rbtree.h $(srcdir)/util/orig-headers/rbtree.h $(srcdir)/util-internal.h $(srcdir)/context.h \
 $(srcdir)/extension/default_eventloop.h $(srcdir)/extension/poll_eventloop.h \
 $(srcdir)/types-internal.h $(srcdir)/ub_loop.h $(srcdir)/debug.h $(srcdir)/server.h $(srcdir)/util/lruhash.h \
 $(srcdir)/util/orig-headers/lruhash.h $(srcdir)/util/locks.h $(srcdir)/util/orig-headers/locks.h \
 $(srcdir)/util/auxiliary/util/log.h $(srcdir)/debug.h $(srcdir)/rr-iter.h $(srcdir)/rr-dict.h $(srcdir)/gldns/gbuffer.h \
 $(srcdir)/gldns/pkthdr.h $(srcdir)/dict.h $(srcdir)/list.h $(srcdir)/const-info.h $(srcdir)/gldns/wire2str.h \
 $(srcdir)/gldns/parseutil.h
dnssec.lo dnssec.o: $(srcdir)/dnssec.c \
 config.h \
 $(srcdir)/debug.h \
 getdns/getdns.h \
 $(srcdir)/context.h \
 getdns/getdns_extra.h \
 $(srcdir)/types-internal.h $(srcdir)/util/rbtree.h $(srcdir)/util/orig-headers/rbtree.h \
 $(srcdir)/extension/default_eventloop.h $(srcdir)/extension/poll_eventloop.h \
 $(srcdir)/types-internal.h $(srcdir)/ub_loop.h $(srcdir)/server.h $(srcdir)/util/lruhash.h \
 $(srcdir)/util/orig-headers/lruhash.h $(srcdir)/util/locks.h $(srcdir)/util/orig-headers/locks.h \
 $(srcdir)/util/auxiliary/util/log.h $(srcdir)/debug.h $(srcdir)/rr-iter.h $(srcdir)/rr-dict.h $(srcdir)/gldns/gbuffer.h \
 $(srcdir)/gldns/pkthdr.h $(srcdir)/util-internal.h $(srcdir)/dnssec.h $(srcdir)/gldns/rrdef.h $(srcdir)/gldns/str2wire.h \
 $(srcdir)/gldns/rrdef.h $(srcdir)/gldns/wire2str.h $(srcdir)/gldns/keyraw.h $(srcdir)/gldns/parseutil.h \
 $(srcdir)/general.h $(srcdir)/dict.h $(srcdir)/list.h $(srcdir)/util/val_secalgo.h \
 $(srcdir)/util/orig-headers/val_secalgo.h $(srcdir)/anchor.h
general.lo general.o: $(srcdir)/general.c \
 config.h \
 $(srcdir)/general.h \
 getdns/getdns.h \
 $(srcdir)/types-internal.h \
 getdns/getdns_extra.h \
 $(srcdir)/util/rbtree.h $(srcdir)/util/orig-headers/rbtree.h $(srcdir)/ub_loop.h $(srcdir)/debug.h \
 $(srcdir)/gldns/wire2str.h $(srcdir)/context.h $(srcdir)/extension/default_eventloop.h \
 $(srcdir)/extension/poll_eventloop.h $(srcdir)/types-internal.h $(srcdir)/server.h $(srcdir)/util/lruhash.h \
 $(srcdir)/util/orig-headers/lruhash.h $(srcdir)/util/locks.h $(srcdir)/util/orig-headers/locks.h \
 $(srcdir)/util/auxiliary/util/log.h $(srcdir)/debug.h $(srcdir)/rr-iter.h $(srcdir)/rr-dict.h $(srcdir)/gldns/gbuffer.h \
 $(srcdir)/gldns/pkthdr.h $(srcdir)/util-internal.h $(srcdir)/dnssec.h $(srcdir)/gldns/rrdef.h $(srcdir)/stub.h $(srcdir)/dict.h \
 $(srcdir)/mdns.h $(srcdir)/anchor.h
list.lo list.o: $(srcdir)/list.c $(srcdir)/types-internal.h \
 getdns/getdns.h \
 getdns/getdns_extra.h \
 $(srcdir)/util/rbtree.h $(srcdir)/util/orig-headers/rbtree.h $(srcdir)/util-internal.h \
 config.h \
 $(srcdir)/context.h $(srcdir)/extension/default_eventloop.h $(srcdir)/extension/poll_eventloop.h \
 $(srcdir)/types-internal.h $(srcdir)/ub_loop.h $(srcdir)/debug.h $(srcdir)/server.h $(srcdir)/util/lruhash.h \
 $(srcdir)/util/orig-headers/lruhash.h $(srcdir)/util/locks.h $(srcdir)/util/orig-headers/locks.h \
 $(srcdir)/util/auxiliary/util/log.h $(srcdir)/debug.h $(srcdir)/rr-iter.h $(srcdir)/rr-dict.h $(srcdir)/gldns/gbuffer.h \
 $(srcdir)/gldns/pkthdr.h $(srcdir)/list.h $(srcdir)/dict.h
mdns.lo mdns.o: $(srcdir)/mdns.c \
 config.h \
 $(srcdir)/debug.h $(srcdir)/context.h \
 getdns/getdns.h \
 getdns/getdns_extra.h \
 $(srcdir)/types-internal.h $(srcdir)/util/rbtree.h $(srcdir)/util/orig-headers/rbtree.h \
 $(srcdir)/extension/default_eventloop.h $(srcdir)/extension/poll_eventloop.h \
 $(srcdir)/types-internal.h $(srcdir)/ub_loop.h $(srcdir)/server.h $(srcdir)/util/lruhash.h \
 $(srcdir)/util/orig-headers/lruhash.h $(srcdir)/util/locks.h $(srcdir)/util/orig-headers/locks.h \
 $(srcdir)/util/auxiliary/util/log.h $(srcdir)/debug.h $(srcdir)/rr-iter.h $(srcdir)/rr-dict.h $(srcdir)/gldns/gbuffer.h \
 $(srcdir)/gldns/pkthdr.h $(srcdir)/general.h $(srcdir)/gldns/rrdef.h $(srcdir)/util-internal.h $(srcdir)/mdns.h \
 $(srcdir)/util/auxiliary/util/fptr_wlist.h $(srcdir)/util/lookup3.h \
 $(srcdir)/util/orig-headers/lookup3.h
pubkey-pinning.lo pubkey-pinning.o: $(srcdir)/pubkey-pinning.c \
 config.h \
 $(srcdir)/debug.h \
 getdns/getdns.h \
 $(srcdir)/context.h \
 getdns/getdns_extra.h \
 $(srcdir)/types-internal.h $(srcdir)/util/rbtree.h $(srcdir)/util/orig-headers/rbtree.h \
 $(srcdir)/extension/default_eventloop.h $(srcdir)/extension/poll_eventloop.h \
 $(srcdir)/types-internal.h $(srcdir)/ub_loop.h $(srcdir)/server.h $(srcdir)/util/lruhash.h \
 $(srcdir)/util/orig-headers/lruhash.h $(srcdir)/util/locks.h $(srcdir)/util/orig-headers/locks.h \
 $(srcdir)/util/auxiliary/util/log.h $(srcdir)/debug.h $(srcdir)/rr-iter.h $(srcdir)/rr-dict.h $(srcdir)/gldns/gbuffer.h \
 $(srcdir)/gldns/pkthdr.h $(srcdir)/util-internal.h
request-internal.lo request-internal.o: $(srcdir)/request-internal.c \
 config.h \
 $(srcdir)/types-internal.h \
 getdns/getdns.h \
 getdns/getdns_extra.h \
 $(srcdir)/util/rbtree.h $(srcdir)/util/orig-headers/rbtree.h $(srcdir)/util-internal.h $(srcdir)/context.h \
 $(srcdir)/extension/default_eventloop.h $(srcdir)/extension/poll_eventloop.h \
 $(srcdir)/types-internal.h $(srcdir)/ub_loop.h $(srcdir)/debug.h $(srcdir)/server.h $(srcdir)/util/lruhash.h \
 $(srcdir)/util/orig-headers/lruhash.h $(srcdir)/util/locks.h $(srcdir)/util/orig-headers/locks.h \
 $(srcdir)/util/auxiliary/util/log.h $(srcdir)/debug.h $(srcdir)/rr-iter.h $(srcdir)/rr-dict.h $(srcdir)/gldns/gbuffer.h \
 $(srcdir)/gldns/pkthdr.h $(srcdir)/gldns/rrdef.h $(srcdir)/gldns/str2wire.h $(srcdir)/gldns/rrdef.h $(srcdir)/dict.h \
 $(srcdir)/convert.h $(srcdir)/general.h
rr-dict.lo rr-dict.o: $(srcdir)/rr-dict.c $(srcdir)/rr-dict.h \
 config.h \
 getdns/getdns.h \
 $(srcdir)/gldns/gbuffer.h $(srcdir)/util-internal.h $(srcdir)/context.h \
 getdns/getdns_extra.h \
 $(srcdir)/types-internal.h $(srcdir)/util/rbtree.h $(srcdir)/util/orig-headers/rbtree.h \
 $(srcdir)/extension/default_eventloop.h $(srcdir)/extension/poll_eventloop.h \
 $(srcdir)/types-internal.h $(srcdir)/ub_loop.h $(srcdir)/debug.h $(srcdir)/server.h $(srcdir)/util/lruhash.h \
 $(srcdir)/util/orig-headers/lruhash.h $(srcdir)/util/locks.h $(srcdir)/util/orig-headers/locks.h \
 $(srcdir)/util/auxiliary/util/log.h $(srcdir)/debug.h $(srcdir)/rr-iter.h $(srcdir)/gldns/pkthdr.h $(srcdir)/dict.h
rr-iter.lo rr-iter.o: $(srcdir)/rr-iter.c $(srcdir)/rr-iter.h $(srcdir)/rr-dict.h \
 config.h \
 getdns/getdns.h \
 $(srcdir)/gldns/gbuffer.h $(srcdir)/gldns/pkthdr.h $(srcdir)/gldns/rrdef.h
server.lo server.o: $(srcdir)/server.c \
 config.h \
 getdns/getdns_extra.h \
 getdns/getdns.h \
 $(srcdir)/context.h $(srcdir)/types-internal.h $(srcdir)/util/rbtree.h $(srcdir)/util/orig-headers/rbtree.h \
 $(srcdir)/extension/default_eventloop.h $(srcdir)/extension/poll_eventloop.h \
 $(srcdir)/types-internal.h $(srcdir)/ub_loop.h $(srcdir)/debug.h $(srcdir)/server.h $(srcdir)/util/lruhash.h \
 $(srcdir)/util/orig-headers/lruhash.h $(srcdir)/util/locks.h $(srcdir)/util/orig-headers/locks.h \
 $(srcdir)/util/auxiliary/util/log.h $(srcdir)/debug.h $(srcdir)/rr-iter.h $(srcdir)/rr-dict.h $(srcdir)/gldns/gbuffer.h \
 $(srcdir)/gldns/pkthdr.h
stub.lo stub.o: $(srcdir)/stub.c \
 config.h \
 $(srcdir)/debug.h $(srcdir)/stub.h \
 getdns/getdns.h \
 $(srcdir)/types-internal.h \
 getdns/getdns_extra.h \
 $(srcdir)/util/rbtree.h $(srcdir)/util/orig-headers/rbtree.h $(srcdir)/gldns/gbuffer.h $(srcdir)/gldns/pkthdr.h \
 $(srcdir)/gldns/rrdef.h $(srcdir)/gldns/str2wire.h $(srcdir)/gldns/rrdef.h $(srcdir)/gldns/wire2str.h $(srcdir)/rr-iter.h \
 $(srcdir)/rr-dict.h $(srcdir)/context.h $(srcdir)/extension/default_eventloop.h \
 $(srcdir)/extension/poll_eventloop.h $(srcdir)/types-internal.h $(srcdir)/ub_loop.h $(srcdir)/server.h \
 $(srcdir)/util/lruhash.h $(srcdir)/util/orig-headers/lruhash.h $(srcdir)/util/locks.h \
 $(srcdir)/util/orig-headers/locks.h $(srcdir)/util/auxiliary/util/log.h $(srcdir)/debug.h \
 $(srcdir)/util-internal.h $(srcdir)/general.h $(srcdir)/pubkey-pinning.h
sync.lo sync.o: $(srcdir)/sync.c \
 getdns/getdns.h \
 config.h \
 $(srcdir)/context.h \
 getdns/getdns_extra.h \
 $(srcdir)/types-internal.h $(srcdir)/util/rbtree.h $(srcdir)/util/orig-headers/rbtree.h \
 $(srcdir)/extension/default_eventloop.h $(srcdir)/extension/poll_eventloop.h \
 $(srcdir)/types-internal.h $(srcdir)/ub_loop.h $(srcdir)/debug.h $(srcdir)/server.h $(srcdir)/util/lruhash.h \
 $(srcdir)/util/orig-headers/lruhash.h $(srcdir)/util/locks.h $(srcdir)/util/orig-headers/locks.h \
 $(srcdir)/util/auxiliary/util/log.h $(srcdir)/debug.h $(srcdir)/rr-iter.h $(srcdir)/rr-dict.h $(srcdir)/gldns/gbuffer.h \
 $(srcdir)/gldns/pkthdr.h $(srcdir)/general.h $(srcdir)/util-internal.h $(srcdir)/dnssec.h $(srcdir)/gldns/rrdef.h $(srcdir)/stub.h \
 $(srcdir)/gldns/wire2str.h
ub_loop.lo ub_loop.o: $(srcdir)/ub_loop.c $(srcdir)/ub_loop.h \
 config.h \
 getdns/getdns.h \
 getdns/getdns_extra.h \
 $(srcdir)/types-internal.h $(srcdir)/util/rbtree.h $(srcdir)/util/orig-headers/rbtree.h $(srcdir)/debug.h
util-internal.lo util-internal.o: $(srcdir)/util-internal.c \
 config.h \
 getdns/getdns.h \
 $(srcdir)/dict.h $(srcdir)/util/rbtree.h $(srcdir)/util/orig-headers/rbtree.h $(srcdir)/types-internal.h \
 getdns/getdns_extra.h \
 $(srcdir)/list.h $(srcdir)/util-internal.h $(srcdir)/context.h $(srcdir)/extension/default_eventloop.h \
 $(srcdir)/extension/poll_eventloop.h $(srcdir)/types-internal.h $(srcdir)/ub_loop.h $(srcdir)/debug.h $(srcdir)/server.h \
 $(srcdir)/util/lruhash.h $(srcdir)/util/orig-headers/lruhash.h $(srcdir)/util/locks.h \
 $(srcdir)/util/orig-headers/locks.h $(srcdir)/util/auxiliary/util/log.h $(srcdir)/debug.h $(srcdir)/rr-iter.h \
 $(srcdir)/rr-dict.h $(srcdir)/gldns/gbuffer.h $(srcdir)/gldns/pkthdr.h $(srcdir)/gldns/str2wire.h $(srcdir)/gldns/rrdef.h \
 $(srcdir)/dnssec.h $(srcdir)/gldns/rrdef.h
gbuffer.lo gbuffer.o: $(srcdir)/gldns/gbuffer.c \
 config.h \
 $(srcdir)/gldns/gbuffer.h
keyraw.lo keyraw.o: $(srcdir)/gldns/keyraw.c \
 config.h \
 $(srcdir)/gldns/keyraw.h $(srcdir)/gldns/rrdef.h
parse.lo parse.o: $(srcdir)/gldns/parse.c \
 config.h \
 $(srcdir)/gldns/parse.h $(srcdir)/gldns/parseutil.h $(srcdir)/gldns/gbuffer.h
parseutil.lo parseutil.o: $(srcdir)/gldns/parseutil.c \
 config.h \
 $(srcdir)/gldns/parseutil.h
rrdef.lo rrdef.o: $(srcdir)/gldns/rrdef.c \
 config.h \
 $(srcdir)/gldns/rrdef.h $(srcdir)/gldns/parseutil.h
str2wire.lo str2wire.o: $(srcdir)/gldns/str2wire.c \
 config.h \
 $(srcdir)/gldns/str2wire.h $(srcdir)/gldns/rrdef.h $(srcdir)/gldns/wire2str.h $(srcdir)/gldns/gbuffer.h \
 $(srcdir)/gldns/parse.h $(srcdir)/gldns/parseutil.h
wire2str.lo wire2str.o: $(srcdir)/gldns/wire2str.c \
 config.h \
 $(srcdir)/gldns/wire2str.h $(srcdir)/gldns/str2wire.h $(srcdir)/gldns/rrdef.h $(srcdir)/gldns/pkthdr.h \
 $(srcdir)/gldns/parseutil.h $(srcdir)/gldns/gbuffer.h $(srcdir)/gldns/keyraw.h
arc4_lock.lo arc4_lock.o: $(srcdir)/compat/arc4_lock.c \
 config.h
arc4random.lo arc4random.o: $(srcdir)/compat/arc4random.c \
 config.h \
 $(srcdir)/compat/chacha_private.h
arc4random_uniform.lo arc4random_uniform.o: $(srcdir)/compat/arc4random_uniform.c \
 config.h
explicit_bzero.lo explicit_bzero.o: $(srcdir)/compat/explicit_bzero.c \
 config.h
getentropy_linux.lo getentropy_linux.o: $(srcdir)/compat/getentropy_linux.c \
 config.h
getentropy_osx.lo getentropy_osx.o: $(srcdir)/compat/getentropy_osx.c \
 config.h
getentropy_solaris.lo getentropy_solaris.o: $(srcdir)/compat/getentropy_solaris.c \
 config.h
getentropy_win.lo getentropy_win.o: $(srcdir)/compat/getentropy_win.c
gettimeofday.lo gettimeofday.o: $(srcdir)/compat/gettimeofday.c \
 config.h
inet_ntop.lo inet_ntop.o: $(srcdir)/compat/inet_ntop.c \
 config.h
inet_pton.lo inet_pton.o: $(srcdir)/compat/inet_pton.c \
 config.h
sha512.lo sha512.o: $(srcdir)/compat/sha512.c \
 config.h
strlcpy.lo strlcpy.o: $(srcdir)/compat/strlcpy.c \
 config.h
strptime.lo strptime.o: $(srcdir)/compat/strptime.c \
 config.h
locks.lo locks.o: $(srcdir)/util/locks.c \
 config.h \
 $(srcdir)/util/locks.h $(srcdir)/util/orig-headers/locks.h $(srcdir)/util/auxiliary/util/log.h $(srcdir)/debug.h
lookup3.lo lookup3.o: $(srcdir)/util/lookup3.c \
 config.h \
 $(srcdir)/util/auxiliary/util/storage/lookup3.h $(srcdir)/util/lookup3.h \
 $(srcdir)/util/orig-headers/lookup3.h
lruhash.lo lruhash.o: $(srcdir)/util/lruhash.c \
 config.h \
 $(srcdir)/util/auxiliary/util/storage/lruhash.h $(srcdir)/util/lruhash.h \
 $(srcdir)/util/orig-headers/lruhash.h $(srcdir)/util/locks.h $(srcdir)/util/orig-headers/locks.h \
 $(srcdir)/util/auxiliary/util/log.h $(srcdir)/debug.h $(srcdir)/util/auxiliary/util/fptr_wlist.h
rbtree.lo rbtree.o: $(srcdir)/util/rbtree.c \
 config.h \
 $(srcdir)/util/auxiliary/log.h $(srcdir)/util/auxiliary/util/log.h $(srcdir)/debug.h \
 $(srcdir)/util/auxiliary/fptr_wlist.h $(srcdir)/util/auxiliary/util/fptr_wlist.h \
 $(srcdir)/util/rbtree.h $(srcdir)/util/orig-headers/rbtree.h
val_secalgo.lo val_secalgo.o: $(srcdir)/util/val_secalgo.c \
 config.h \
 $(srcdir)/util/auxiliary/util/data/packed_rrset.h \
 $(srcdir)/util/auxiliary/validator/val_secalgo.h $(srcdir)/util/val_secalgo.h \
 $(srcdir)/util/orig-headers/val_secalgo.h $(srcdir)/util/auxiliary/validator/val_nsec3.h \
 $(srcdir)/util/auxiliary/util/log.h $(srcdir)/debug.h $(srcdir)/util/auxiliary/sldns/rrdef.h \
 $(srcdir)/gldns/rrdef.h $(srcdir)/util/auxiliary/sldns/keyraw.h $(srcdir)/gldns/keyraw.h \
 $(srcdir)/util/auxiliary/sldns/sbuffer.h $(srcdir)/gldns/gbuffer.h
jsmn.lo jsmn.o: $(srcdir)/jsmn/jsmn.c $(srcdir)/jsmn/jsmn.h
yxml.lo yxml.o: $(srcdir)/yxml/yxml.c $(srcdir)/yxml/yxml.h
libev.lo libev.o: $(srcdir)/extension/libev.c \
 config.h \
 $(srcdir)/types-internal.h \
 getdns/getdns.h \
 getdns/getdns_extra.h \
 $(srcdir)/util/rbtree.h $(srcdir)/util/orig-headers/rbtree.h $(srcdir)/getdns/getdns_ext_libev.h
libevent.lo libevent.o: $(srcdir)/extension/libevent.c \
 config.h \
 $(srcdir)/types-internal.h \
 getdns/getdns.h \
 getdns/getdns_extra.h \
 $(srcdir)/util/rbtree.h $(srcdir)/util/orig-headers/rbtree.h $(srcdir)/getdns/getdns_ext_libevent.h
libuv.lo libuv.o: $(srcdir)/extension/libuv.c \
 config.h \
 $(srcdir)/debug.h $(srcdir)/types-internal.h \
 getdns/getdns.h \
 getdns/getdns_extra.h \
 $(srcdir)/util/rbtree.h $(srcdir)/util/orig-headers/rbtree.h $(srcdir)/getdns/getdns_ext_libuv.h
poll_eventloop.lo poll_eventloop.o: $(srcdir)/extension/poll_eventloop.c \
 config.h \
 $(srcdir)/extension/poll_eventloop.h \
 getdns/getdns.h \
 getdns/getdns_extra.h \
 $(srcdir)/types-internal.h $(srcdir)/util/rbtree.h $(srcdir)/util/orig-headers/rbtree.h $(srcdir)/debug.h
select_eventloop.lo select_eventloop.o: $(srcdir)/extension/select_eventloop.c \
 config.h \
 $(srcdir)/extension/select_eventloop.h \
 getdns/getdns.h \
 getdns/getdns_extra.h \
 $(srcdir)/types-internal.h $(srcdir)/util/rbtree.h $(srcdir)/util/orig-headers/rbtree.h $(srcdir)/debug.h<|MERGE_RESOLUTION|>--- conflicted
+++ resolved
@@ -126,13 +126,11 @@
 $(JSMN_OBJ):
 	$(LIBTOOL) --quiet --tag=CC --mode=compile $(CC) $(CFLAGS) -DJSMN_GETDNS -c $(srcdir)/jsmn/$(@:.lo=.c) -o $@
 
-<<<<<<< HEAD
 $(YAML_OBJ):
 	$(LIBTOOL) --quiet --tag=CC --mode=compile $(CC) $(CFLAGS) -c $(srcdir)/yaml/$(@:.lo=.c) -o $@
-=======
+
 $(YXML_OBJ):
 	$(LIBTOOL) --quiet --tag=CC --mode=compile $(CC) $(CFLAGS) -I$(srcdir)/yxml -DYXML_GETDNS -Wno-unused-parameter -c $(srcdir)/yxml/$(@:.lo=.c) -o $@
->>>>>>> e6536bb2
 
 $(EXTENSION_OBJ):
 	$(LIBTOOL) --quiet --tag=CC --mode=compile $(CC) $(CFLAGS) $(WPEDANTICFLAG) -c $(srcdir)/extension/$(@:.lo=.c) -o $@
@@ -186,14 +184,8 @@
 libgetdns_ext_ev.la: libgetdns.la libev.lo
 	$(LIBTOOL) --tag=CC --mode=link $(CC) -o $@ libev.lo libgetdns.la $(LDFLAGS) $(EXTENSION_LIBEV_LDFLAGS) $(EXTENSION_LIBEV_EXT_LIBS) -rpath $(libdir) -version-info $(libversion) -no-undefined -export-symbols $(srcdir)/extension/libev.symbols
 
-
-<<<<<<< HEAD
-libgetdns.la: $(GETDNS_OBJ) version.lo context.lo $(DEFAULT_EVENTLOOP_OBJ) $(GLDNS_OBJ) $(COMPAT_OBJ) $(UTIL_OBJ) $(JSMN_OBJ) $(YAML_OBJ)
-	$(LIBTOOL) --tag=CC --mode=link $(CC) -o $@ $(GETDNS_OBJ) version.lo context.lo $(DEFAULT_EVENTLOOP_OBJ) $(GLDNS_OBJ) $(COMPAT_OBJ) $(UTIL_OBJ) $(JSMN_OBJ) $(YAML_OBJ) $(LDFLAGS) -rpath $(libdir) -version-info $(libversion) -no-undefined -export-symbols $(srcdir)/libgetdns.symbols
-=======
-libgetdns.la: $(GETDNS_OBJ) version.lo context.lo anchor.lo $(DEFAULT_EVENTLOOP_OBJ) $(GLDNS_OBJ) $(COMPAT_OBJ) $(UTIL_OBJ) $(JSMN_OBJ) $(YXML_OBJ)
-	$(LIBTOOL) --tag=CC --mode=link $(CC) -o $@ $(GETDNS_OBJ) version.lo context.lo anchor.lo $(DEFAULT_EVENTLOOP_OBJ) $(GLDNS_OBJ) $(COMPAT_OBJ) $(UTIL_OBJ) $(JSMN_OBJ) $(YXML_OBJ) $(LDFLAGS) -rpath $(libdir) -version-info $(libversion) -no-undefined -export-symbols $(srcdir)/libgetdns.symbols
->>>>>>> e6536bb2
+libgetdns.la: $(GETDNS_OBJ) version.lo context.lo anchor.lo $(DEFAULT_EVENTLOOP_OBJ) $(GLDNS_OBJ) $(COMPAT_OBJ) $(UTIL_OBJ) $(JSMN_OBJ) $(YXML_OBJ) $(YAML_OBJ)
+	$(LIBTOOL) --tag=CC --mode=link $(CC) -o $@ $(GETDNS_OBJ) version.lo context.lo anchor.lo $(DEFAULT_EVENTLOOP_OBJ) $(GLDNS_OBJ) $(COMPAT_OBJ) $(UTIL_OBJ) $(JSMN_OBJ) $(YXML_OBJ) $(YAML_OBJ) $(LDFLAGS) -rpath $(libdir) -version-info $(libversion) -no-undefined -export-symbols $(srcdir)/libgetdns.symbols
 
 test: default
 	cd test && $(MAKE) $@
@@ -245,22 +237,16 @@
 
 depend:
 	(cd $(srcdir) ; awk 'BEGIN{P=1}{if(P)print}/^# Dependencies/{P=0}' Makefile.in > Makefile.in.new )
-<<<<<<< HEAD
-	(blddir=`pwd`; cd $(srcdir) ; gcc -MM -I. -I"$$blddir" -Iutil/auxiliary *.c gldns/*.c compat/*.c util/*.c jsmn/*.c yaml/*.c extension/*.c| \
-=======
-	(blddir=`pwd`; cd $(srcdir) ; gcc -MM -I. -I"$$blddir" -Iyxml -Iutil/auxiliary *.c gldns/*.c compat/*.c util/*.c jsmn/*.c yxml/*.c extension/*.c| \
->>>>>>> e6536bb2
+
+	(blddir=`pwd`; cd $(srcdir) ; gcc -MM -I. -I"$$blddir" -Iyxml -Iutil/auxiliary *.c gldns/*.c compat/*.c util/*.c jsmn/*.c yxml/*.c yaml/*.c extension/*.c| \
 		sed -e "s? $$blddir/? ?g" \
 		    -e 's? gldns/? $$(srcdir)/gldns/?g' \
 		    -e 's? compat/? $$(srcdir)/compat/?g' \
 		    -e 's? util/auxiliary/util/? $$(srcdir)/util/auxiliary/util/?g' \
 		    -e 's? util/? $$(srcdir)/util/?g' \
 		    -e 's? jsmn/? $$(srcdir)/jsmn/?g' \
-<<<<<<< HEAD
 		    -e 's? yaml/? $$(srcdir)/yaml/?g' \
-=======
 		    -e 's? yxml/? $$(srcdir)/yxml/?g' \
->>>>>>> e6536bb2
 		    -e 's? extension/? $$(srcdir)/extension/?g' \
 		    -e 's? \([a-z_-]*\)\.\([ch]\)? $$(srcdir)/\1.\2?g' \
 		    -e 's? \$$(srcdir)/config\.h? config.h?g' \
