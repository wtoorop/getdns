/**
 *
 * \file context.h
 * @brief getdns context management functions
 *
 * Originally taken from the getdns API description pseudo implementation.
 *
 */

/*
 * Copyright (c) 2013, NLnet Labs, Verisign, Inc.
 * All rights reserved.
 *
 * Redistribution and use in source and binary forms, with or without
 * modification, are permitted provided that the following conditions are met:
 * * Redistributions of source code must retain the above copyright
 *   notice, this list of conditions and the following disclaimer.
 * * Redistributions in binary form must reproduce the above copyright
 *   notice, this list of conditions and the following disclaimer in the
 *   documentation and/or other materials provided with the distribution.
 * * Neither the names of the copyright holders nor the
 *   names of its contributors may be used to endorse or promote products
 *   derived from this software without specific prior written permission.
 *
 * THIS SOFTWARE IS PROVIDED BY THE COPYRIGHT HOLDERS AND CONTRIBUTORS "AS IS" AND
 * ANY EXPRESS OR IMPLIED WARRANTIES, INCLUDING, BUT NOT LIMITED TO, THE IMPLIED
 * WARRANTIES OF MERCHANTABILITY AND FITNESS FOR A PARTICULAR PURPOSE ARE
 * DISCLAIMED. IN NO EVENT SHALL Verisign, Inc. BE LIABLE FOR ANY
 * DIRECT, INDIRECT, INCIDENTAL, SPECIAL, EXEMPLARY, OR CONSEQUENTIAL DAMAGES
 * (INCLUDING, BUT NOT LIMITED TO, PROCUREMENT OF SUBSTITUTE GOODS OR SERVICES;
 * LOSS OF USE, DATA, OR PROFITS; OR BUSINESS INTERRUPTION) HOWEVER CAUSED AND
 * ON ANY THEORY OF LIABILITY, WHETHER IN CONTRACT, STRICT LIABILITY, OR TORT
 * (INCLUDING NEGLIGENCE OR OTHERWISE) ARISING IN ANY WAY OUT OF THE USE OF THIS
 * SOFTWARE, EVEN IF ADVISED OF THE POSSIBILITY OF SUCH DAMAGE.
 */

#ifndef _GETDNS_CONTEXT_H_
#define _GETDNS_CONTEXT_H_

#include "getdns/getdns.h"
#include "getdns/getdns_extra.h"
#include "config.h"
#include "types-internal.h"
#include "extension/default_eventloop.h"
#include "util/rbtree.h"
#include "ub_loop.h"
#include "server.h"
#ifdef HAVE_MDNS_SUPPORT
#include "util/lruhash.h"
#endif
#include "rr-iter.h"
#include "anchor.h"
<<<<<<< HEAD
#include "upstreams.h"
=======
#include "tls.h"
>>>>>>> 82b9f578

struct getdns_dns_req;
struct ub_ctx;

enum filechgs { GETDNS_FCHG_ERRORS = -1
 , GETDNS_FCHG_NOERROR   = 0
 , GETDNS_FCHG_NOCHANGES = 0
 , GETDNS_FCHG_MTIME     = 1
 , GETDNS_FCHG_CTIME     = 2};

/** function pointer typedefs */
typedef void (*getdns_update_callback) (struct getdns_context *,
    getdns_context_code_t);

typedef void (*getdns_update_callback2) (struct getdns_context *,
    getdns_context_code_t, void *userarg);

/* internal use only for detecting changes to system files */
struct filechg {
	char fn[_GETDNS_PATH_MAX];
	int  changes;
	int  errors;
	struct stat prevstat;
};

typedef enum getdns_tls_hs_state {
	GETDNS_HS_NONE,
	GETDNS_HS_WRITE,
	GETDNS_HS_READ,
	GETDNS_HS_DONE,
	GETDNS_HS_FAILED
} getdns_tls_hs_state_t;

typedef enum getdns_conn_state {
	GETDNS_CONN_CLOSED,
	GETDNS_CONN_SETUP,
	GETDNS_CONN_OPEN,
	GETDNS_CONN_TEARDOWN,
	GETDNS_CONN_BACKOFF
} getdns_conn_state_t;

typedef enum getdns_tasrc {
	GETDNS_TASRC_NONE,
	GETDNS_TASRC_ZONE,
	GETDNS_TASRC_APP,
	GETDNS_TASRC_FETCHING,
	GETDNS_TASRC_XML,
	GETDNS_TASRC_XML_UPDATE,
	GETDNS_TASRC_FAILED
} getdns_tasrc;

typedef enum getdns_tsig_algo {
	GETDNS_NO_TSIG     = 0, /* Do not use tsig */
	GETDNS_HMAC_MD5    = 1, /* 128 bits */
	GETDNS_GSS_TSIG    = 2, /* Not supported */
	GETDNS_HMAC_SHA1   = 3, /* 160 bits */
	GETDNS_HMAC_SHA224 = 4,
	GETDNS_HMAC_SHA256 = 5,
	GETDNS_HMAC_SHA384 = 6,
	GETDNS_HMAC_SHA512 = 7
} getdns_tsig_algo;


typedef struct getdns_tsig_info {
	getdns_tsig_algo  alg;
	const char       *name;
	size_t            strlen_name;
	const uint8_t    *dname;
	size_t            dname_len;
	size_t            min_size; /* in # octets */
	size_t            max_size; /* Actual size in # octets */
} getdns_tsig_info;

const getdns_tsig_info *_getdns_get_tsig_info(getdns_tsig_algo tsig_alg);

/* for doing public key pinning of TLS-capable upstreams: */
typedef struct sha256_pin {
	uint8_t pin[SHA256_DIGEST_LENGTH];
	struct sha256_pin *next;
} sha256_pin_t;

typedef struct getdns_upstream {
	/* backpointer to containing upstreams structure */
	struct getdns_upstreams *upstreams;

	socklen_t                addr_len;
	struct sockaddr_storage  addr;
	char                     addr_str[1024];

	/**
	 * How is this upstream doing over UDP?
	 *
	 * to_retry = 1, back_off = 1, in context.c:upstream_init()
	 * 
	 * When querying over UDP, first a upstream is selected which to_retry
	 * value > 0 in stub.c:upstream_select().
	 * 
	 * Every time a udp request times out, to_retry is decreased, and if
	 * it reaches 0, it is set to minus back_off in
	 * stub.c:stub_next_upstream().
	 *
	 * to_retry will become > 0 again. because each time an upstream is
	 * selected for a UDP query in stub.c:upstream_select(), all to_retry
	 * counters <= 0 are incremented.
	 *
	 * On continuous failure, the stubs are less likely to be reselected,
	 * because each time to_retry is set to minus back_off, in 
	 * stub.c:stub_next_upstream(), the back_off value is doubled.
	 *
	 * Finally, if all upstreams are failing, the upstreams with the
	 * smallest back_off value will be selected, and the back_off value
	 * decremented by one.
	 */
	int                      to_retry;  /* (initialized to 1) */
	int                      back_off;  /* (initialized to 1) */
	size_t                   udp_responses;
	size_t                   udp_timeouts;

	/* For stateful upstreams, need to share the connection and track the
	   activity on the connection */
	int                      fd;
	getdns_transport_list_t  transport;
	getdns_eventloop_event   event;
	getdns_eventloop        *loop;
	getdns_tcp_state         tcp;
	/* These are running totals or historical info */
	size_t                   conn_completed;
	size_t                   conn_shutdowns;
	size_t                   conn_setup_failed;
	time_t                   conn_retry_time;
	uint16_t                 conn_backoff_interval;
	size_t                   conn_backoffs;
	size_t                   total_responses;
	size_t                   total_timeouts;
	getdns_auth_state_t      best_tls_auth_state;
	getdns_auth_state_t      last_tls_auth_state;
	/* These are per connection. */
	getdns_conn_state_t      conn_state;
	size_t                   queries_sent;
	size_t                   responses_received;
	size_t                   responses_timeouts;
	size_t                   keepalive_shutdown;
	uint64_t                 keepalive_timeout;
	int                      server_keepalive_received;

	/* Management of outstanding requests on stateful transports */
	getdns_network_req      *write_queue;
	getdns_network_req      *write_queue_last;
	_getdns_rbtree_t         netreq_by_query_id;

    /* TLS specific connection handling*/
	_getdns_tls_connection*  tls_obj;
	_getdns_tls_session*     tls_session;
	getdns_tls_hs_state_t    tls_hs_state;
	getdns_auth_state_t      tls_auth_state;
	unsigned                 tls_fallback_ok : 1;

	/* TLS settings */
	char                    *tls_cipher_list;
	char                    *tls_ciphersuites;
	char                    *tls_curves_list;
	getdns_tls_version_t     tls_min_version;
	getdns_tls_version_t     tls_max_version;

	/* Auth credentials */
	char                     tls_auth_name[256];
	sha256_pin_t            *tls_pubkey_pinset;

	/* When requests have been scheduled asynchronously on an upstream
	 * that is kept open, and a synchronous call is then done with the
	 * upstream before all scheduled requests have been answered, answers
	 * for the asynchronous requests may be received on the open upstream.
	 * Those cannot be processed immediately, because then asynchronous
	 * callbacks will be fired as a side-effect.
	 *
	 * finished_dnsreqs is a list of dnsreqs for which answers have been
	 * received during a synchronous request.  They will be processed
	 * when the asynchronous eventloop is run.  For this the finished_event
	 * will be scheduled to the registered asynchronous event loop with a
	 * timeout of 1, so it will fire immediately (but not while scheduling)
	 * when the asynchronous eventloop is run.
	 */
	getdns_dns_req          *finished_dnsreqs;
	getdns_eventloop_event   finished_event;
	unsigned is_sync_loop : 1;

	/* EDNS cookies */
	uint32_t secret;
	uint8_t  client_cookie[8];
	uint8_t  prev_client_cookie[8];
	uint8_t  server_cookie[32];

	unsigned has_client_cookie : 1;
	unsigned has_prev_client_cookie : 1;
	unsigned has_server_cookie : 1;
	unsigned server_cookie_len : 5;

	/* TSIG */
	uint8_t          tsig_dname[256];
	size_t           tsig_dname_len;
	size_t           tsig_size;
	uint8_t          tsig_key[256];
	getdns_tsig_algo tsig_alg;

} getdns_upstream;

typedef struct getdns_log_config {
	getdns_logfunc_type  func;
	void                *userarg;
	uint64_t             system;
	getdns_loglevel_type level;
} getdns_log_config;

typedef struct getdns_upstreams {
	struct mem_funcs mf;
	size_t referenced;
	size_t count;
	size_t current_udp;
	size_t current_stateful;
	uint16_t max_backoff_value;
	uint16_t tls_backoff_time;
	uint16_t tls_connection_retries;
	getdns_log_config log;
	getdns_upstream upstreams[];
} getdns_upstreams;

typedef enum tas_state {
	TAS_LOOKUP_ADDRESSES = 0,
	TAS_WRITE_GET_XML,
	TAS_READ_XML_HDR,
	TAS_READ_XML_DOC,
	TAS_WRITE_GET_PS7,
	TAS_READ_PS7_HDR,
	TAS_READ_PS7_DOC,
	TAS_DONE,
	TAS_RETRY,
	TAS_RETRY_GET_PS7,
	TAS_RETRY_PS7_HDR,
	TAS_RETRY_PS7_DOC,
	TAS_RETRY_DONE
} tas_state;

typedef enum _getdns_property {
	PROP_INHERIT =  0,
	PROP_UNKNOWN =  1,
	PROP_UNABLE  =  2,
	PROP_ABLE    =  3 
} _getdns_property;

typedef struct tas_connection {
	getdns_eventloop       *loop;
	getdns_network_req     *req;
	_getdns_rrset_spc       rrset_spc;
	_getdns_rrset          *rrset;
	_getdns_rrtype_iter     rr_spc;
	_getdns_rrtype_iter    *rr;
	int                    fd;
	getdns_eventloop_event event;
	tas_state              state;
	getdns_tcp_state       tcp;
	char                  *http;
	getdns_bindata         xml;
} tas_connection;

struct getdns_context {
	/* Context values */
	getdns_resolution_t  resolution_type;
	getdns_namespace_t   *namespaces;
	size_t               namespace_count;
	uint64_t             timeout;
	uint64_t             idle_timeout;
	getdns_redirects_t   follow_redirects;
	getdns_list          *dns_root_servers;

#if defined(HAVE_LIBUNBOUND) && !defined(HAVE_UB_CTX_SET_STUB)
	char                 root_servers_fn[FILENAME_MAX];
#endif
	getdns_append_name_t append_name;
	/* Suffix buffer containing a list of (length byte | dname) where 
	 * length bytes contains the length of the following dname.
	 * The last dname should be the zero byte.
	 */
	const uint8_t        *suffixes;
	/* Length of all suffixes in the suffix buffer */
	size_t               suffixes_len; 

	uint8_t              *trust_anchors;
	size_t                trust_anchors_len;
	getdns_tasrc          trust_anchors_source;

	tas_connection        a;
	tas_connection        aaaa;
	uint8_t               tas_hdr_spc[512];

	char                 *trust_anchors_url;
	char                 *trust_anchors_verify_CA;
	char                 *trust_anchors_verify_email;
	uint64_t              trust_anchors_backoff_time;
	uint64_t              trust_anchors_backoff_expiry;

	_getdns_ksks          root_ksk;

	char                 *appdata_dir;
	_getdns_property      can_write_appdata;

	char                 *tls_ca_path;
	char                 *tls_ca_file;
	char                 *tls_cipher_list;
	char                 *tls_ciphersuites;
	char                 *tls_curves_list;
	getdns_tls_version_t  tls_min_version;
	getdns_tls_version_t  tls_max_version;

	// GUPS {
	_getdns_upstreams    gups;
	// } GUPS
	getdns_upstreams     *upstreams;
	uint16_t             limit_outstanding_queries;
	uint32_t             dnssec_allowed_skew;
	getdns_tls_authentication_t  tls_auth;  /* What user requested for TLS*/
	getdns_tls_authentication_t  tls_auth_min; /* Derived minimum auth allowed*/
	uint8_t              round_robin_upstreams;
	uint16_t             max_backoff_value;
	uint16_t             tls_backoff_time;
	uint16_t             tls_connection_retries;

	getdns_transport_list_t   *dns_transports;
	size_t                     dns_transport_count;

	uint8_t edns_extended_rcode;
	uint8_t edns_version;
	uint8_t edns_do_bit;
	int edns_maximum_udp_payload_size; /* -1 is unset */
	uint8_t edns_client_subnet_private;
	uint16_t tls_query_padding_blocksize;
	_getdns_tls_context* tls_ctx;

	getdns_update_callback  update_callback;
	getdns_update_callback2 update_callback2;
	void                   *update_userarg;

	getdns_log_config log;

	int processing;
	int destroying;

	struct mem_funcs mf;
	struct mem_funcs my_mf;

#ifdef HAVE_LIBUNBOUND
	/* The underlying contexts that do the real work */
	struct ub_ctx *unbound_ctx;
	int            unbound_ta_set;
#ifdef HAVE_UNBOUND_EVENT_API
	_getdns_ub_loop ub_loop;
#endif
#endif
	/* A tree to hold local host information*/
	_getdns_rbtree_t local_hosts;

	/* which resolution type the contexts are configured for
	 * 0 means nothing set
	 */
	getdns_resolution_t resolution_type_set;

	/*
	 * outbound requests -> transaction to getdns_dns_req
	 */
	_getdns_rbtree_t outbound_requests;

	/* network requests
	 */
	size_t netreqs_in_flight;

	_getdns_rbtree_t       pending_netreqs;
	getdns_network_req    *first_pending_netreq;
	getdns_eventloop_event pending_timeout_event;

	struct listen_set *server;

	/* Event loop extension.  */
	getdns_eventloop       *extension;

#ifdef HAVE_LIBUNBOUND
	getdns_eventloop_event  ub_event;
	/* lock to prevent nested ub_event scheduling */
	int                     ub_event_scheduling;
#endif

	/* The default extension */
	_getdns_default_eventloop default_eventloop;
	_getdns_default_eventloop sync_eventloop;

	/* request extension defaults */
	getdns_dict *header;
	getdns_dict *add_opt_parameters;
	unsigned add_warning_for_bad_dns             : 1;
	unsigned dnssec                              : 1;
	unsigned dnssec_return_all_statuses          : 1;
	unsigned dnssec_return_full_validation_chain : 1;
	unsigned dnssec_return_only_secure           : 1;
	unsigned dnssec_return_status                : 1;
	unsigned dnssec_return_validation_chain      : 1;
#ifdef DNSSEC_ROADBLOCK_AVOIDANCE
	unsigned dnssec_roadblock_avoidance          : 1;
#endif
	unsigned edns_cookies                        : 1;
	unsigned return_api_information              : 1; /* Not used */
	unsigned return_both_v4_and_v6               : 1;
	unsigned return_call_reporting               : 1;
	unsigned write_udp_immediately               : 1;
	uint16_t specify_class;

	/*
	 * Context for doing system queries.
	 * For example to resolve data.iana.org or to resolver the addresses
	 * of upstreams without specified addresses.
	 */
	getdns_context *sys_ctxt;

	/* List of dnsreqs that want to be notified when we have fetched a
	 * trust anchor from data.iana.org.
	 */
	getdns_dns_req *ta_notify;

	/*
	 * state data used to detect changes to the system config files
	 */
	struct filechg fchg_resolvconf;
	struct filechg fchg_hosts;

	uint8_t trust_anchors_spc[1024];

#ifdef USE_WINSOCK
	/* We need to run WSAStartup() to be able to use getaddrinfo() */
	WSADATA wsaData;
#endif

	/* MDNS */
#ifdef HAVE_MDNS_SUPPORT
	/* 
	 * If supporting MDNS, context may be instantiated either in basic mode
	 * or in full mode. If working in extended mode, two multicast sockets are
	 * left open, for IPv4 and IPv6. Data can be received on either socket.
	 * The context also keeps a list of open queries, characterized by a 
	 * name and an RR type, and a list of received answers, characterized
	 * by name, RR type and data value.
	 */
	int mdns_extended_support; /* 0 = no support, 1 = supported, 2 = initialization needed */
	int mdns_connection_nb; /* typically 0 or 2 for IPv4 and IPv6 */
	struct mdns_network_connection * mdns_connection;
	struct lruhash * mdns_cache;

#endif /* HAVE_MDNS_SUPPORT */
}; /* getdns_context */

static inline int _getdns_check_log(const getdns_log_config *log,
    uint64_t system, getdns_loglevel_type level)
{ assert(log)
; return log->func && (log->system & system) && level <= log->level; }

static inline void _getdns_log(const getdns_log_config *log,
    uint64_t system, getdns_loglevel_type level, const char *fmt, ...)
{
	va_list args;

	if (!_getdns_check_log(log, system, level))
		return;

	va_start(args, fmt);
	log->func(log->userarg, system, level, fmt, args);
	va_end(args);
}

static inline void _getdns_upstream_log(const getdns_upstream *up,
    uint64_t system, getdns_loglevel_type level, const char *fmt, ...)
{
	va_list args;

	if (!up || !up->upstreams
	||  !_getdns_check_log(&up->upstreams->log, system, level))
		return;

	va_start(args, fmt);
	up->upstreams->log.func(
	    up->upstreams->log.userarg, system, level, fmt, args);
	va_end(args);
}


/** internal functions **/
/**
 * Sets up the unbound contexts with stub or recursive behavior
 * if needed.
 * @param context previously initialized getdns_context
 * @return GETDNS_RETURN_GOOD on success
 */
getdns_return_t _getdns_context_prepare_for_resolution(getdns_context *context);

/* Register a getdns_dns_req with context.
 * - Without pluggable unbound event API,
 *   ub_fd() is scheduled when this was the first request.
 */
void _getdns_context_track_outbound_request(getdns_dns_req *dnsreq);

/* Deregister getdns_dns_req from the context.
 * - Without pluggable unbound event API,
 *   ub_fd() is scheduled when this was the first request.
 * - Potential timeout events will be cleared.
 * - All associated getdns_dns_reqs (to get the validation chain)
 *   will be canceled.
 */
void _getdns_context_clear_outbound_request(getdns_dns_req *dnsreq);

/* Cancels and frees a getdns_dns_req (without calling user callbacks)
 * - Deregisters getdns_dns_req with _getdns_context_clear_outbound_request()
 * - Cancels associated getdns_network_reqs
 *   (by calling ub_cancel() or _getdns_cancel_stub_request())
 * - Frees the getdns_dns_req
 */
void _getdns_context_cancel_request(getdns_dns_req *dnsreq);

/* Calls user callback (with GETDNS_CALLBACK_TIMEOUT + response dict), then
 * cancels and frees the getdns_dns_req with _getdns_context_cancel_request()
 */
void _getdns_context_request_timed_out(getdns_dns_req *dnsreq);

struct getdns_bindata *_getdns_bindata_copy(
    struct mem_funcs *mfs, size_t size, const uint8_t *data);

void _getdns_bindata_destroy(
    struct mem_funcs *mfs,
    struct getdns_bindata *bindata);

/* perform name resolution in /etc/hosts */
getdns_return_t _getdns_context_local_namespace_resolve(
    getdns_dns_req* req, struct getdns_dict **response);

void _getdns_context_ub_read_cb(void *userarg);

void _getdns_upstreams_dereference(getdns_upstreams *upstreams);

void _getdns_upstream_shutdown(getdns_upstream *upstream);

FILE *_getdns_context_get_priv_fp(
    const getdns_context *context, const char *fn);
uint8_t *_getdns_context_get_priv_file(const getdns_context *context,
    const char *fn, uint8_t *buf, size_t buf_len, size_t *file_sz);

int _getdns_context_write_priv_file(getdns_context *context,
    const char *fn, getdns_bindata *content);

int _getdns_context_can_write_appdata(getdns_context *context);

getdns_context *_getdns_context_get_sys_ctxt(
    getdns_context *context, getdns_eventloop *loop);

#endif /* _GETDNS_CONTEXT_H_ */<|MERGE_RESOLUTION|>--- conflicted
+++ resolved
@@ -50,11 +50,8 @@
 #endif
 #include "rr-iter.h"
 #include "anchor.h"
-<<<<<<< HEAD
 #include "upstreams.h"
-=======
 #include "tls.h"
->>>>>>> 82b9f578
 
 struct getdns_dns_req;
 struct ub_ctx;
