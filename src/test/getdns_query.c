/*
 * Copyright (c) 2013, NLNet Labs, Verisign, Inc.
 * All rights reserved.
 *
 * Redistribution and use in source and binary forms, with or without
 * modification, are permitted provided that the following conditions are met:
 * * Redistributions of source code must retain the above copyright
 *   notice, this list of conditions and the following disclaimer.
 * * Redistributions in binary form must reproduce the above copyright
 *   notice, this list of conditions and the following disclaimer in the
 *   documentation and/or other materials provided with the distribution.
 * * Neither the names of the copyright holders nor the
 *   names of its contributors may be used to endorse or promote products
 *   derived from this software without specific prior written permission.
 *
 * THIS SOFTWARE IS PROVIDED BY THE COPYRIGHT HOLDERS AND CONTRIBUTORS "AS IS" AND
 * ANY EXPRESS OR IMPLIED WARRANTIES, INCLUDING, BUT NOT LIMITED TO, THE IMPLIED
 * WARRANTIES OF MERCHANTABILITY AND FITNESS FOR A PARTICULAR PURPOSE ARE
 * DISCLAIMED. IN NO EVENT SHALL Verisign, Inc. BE LIABLE FOR ANY
 * DIRECT, INDIRECT, INCIDENTAL, SPECIAL, EXEMPLARY, OR CONSEQUENTIAL DAMAGES
 * (INCLUDING, BUT NOT LIMITED TO, PROCUREMENT OF SUBSTITUTE GOODS OR SERVICES;
 * LOSS OF USE, DATA, OR PROFITS; OR BUSINESS INTERRUPTION) HOWEVER CAUSED AND
 * ON ANY THEORY OF LIABILITY, WHETHER IN CONTRACT, STRICT LIABILITY, OR TORT
 * (INCLUDING NEGLIGENCE OR OTHERWISE) ARISING IN ANY WAY OUT OF THE USE OF THIS
 * SOFTWARE, EVEN IF ADVISED OF THE POSSIBILITY OF SUCH DAMAGE.
 */

#include "config.h"
#include "debug.h"
#include "getdns_str2dict.h"
#include "getdns_context_config.h"
#include "getdns_context_set_listen_addresses.h"
#include <stdio.h>
#include <stdlib.h>
#include <string.h>
#include <inttypes.h>
#include <getdns/getdns.h>
#include <getdns/getdns_extra.h>
#ifndef USE_WINSOCK
#include <arpa/inet.h>
#include <sys/time.h>
#include <netdb.h>
#else
#include <winsock2.h>
#include <iphlpapi.h>
typedef unsigned short in_port_t;
#include <windows.h>
#include <wincrypt.h>
#endif

#define EXAMPLE_PIN "pin-sha256=\"E9CZ9INDbd+2eRQozYqqbQ2yXLVKB9+xcprMF+44U1g=\""

<<<<<<< HEAD
=======
/* Eventloop based on select */
typedef struct my_eventloop {
	getdns_eventloop        base;
	getdns_eventloop_event *fd_events[FD_SETSIZE];
	uint64_t                fd_timeout_times[FD_SETSIZE];
	getdns_eventloop_event *timeout_events[MAX_TIMEOUTS];
	uint64_t                timeout_times[MAX_TIMEOUTS];
} my_eventloop;

static uint64_t get_now_plus(uint64_t amount)
{
	struct timeval tv;
	uint64_t       now;
	
	if (gettimeofday(&tv, NULL)) {
		perror("gettimeofday() failed");
		exit(EXIT_FAILURE);
	}
	now = tv.tv_sec * 1000000 + tv.tv_usec;

	return (now + amount * 1000) >= now ? now + amount * 1000 : -1;
}

getdns_return_t
my_eventloop_schedule(getdns_eventloop *loop,
    int fd, uint64_t timeout, getdns_eventloop_event *event)
{
	my_eventloop *my_loop  = (my_eventloop *)loop;
	size_t        i;

	DEBUG_SCHED( "%s(loop: %p, fd: %d, timeout: %"PRIu64", event: %p, FD_SETSIZE: %d)\n"
	        , __FUNCTION__, loop, fd, timeout, event, FD_SETSIZE);

	assert(loop);
	assert(event);
	assert(fd < FD_SETSIZE);

	if (fd >= 0 && (event->read_cb || event->write_cb)) {
		assert(my_loop->fd_events[fd] == NULL);

		my_loop->fd_events[fd] = event;
		my_loop->fd_timeout_times[fd] = get_now_plus(timeout);
		event->ev = (void *) (intptr_t) fd + 1;

		DEBUG_SCHED( "scheduled read/write at %d\n", fd);
		return GETDNS_RETURN_GOOD;
	}

	assert(event->timeout_cb && !event->read_cb && !event->write_cb);

	for (i = 0; i < MAX_TIMEOUTS; i++) {
		if (my_loop->timeout_events[i] == NULL) {
			my_loop->timeout_events[i] = event;
			my_loop->timeout_times[i] = get_now_plus(timeout);
			event->ev = (void *) (intptr_t) i + 1;

			DEBUG_SCHED( "scheduled timeout at %d\n", (int)i);
			return GETDNS_RETURN_GOOD;
		}
	}
	return GETDNS_RETURN_GENERIC_ERROR;
}

getdns_return_t
my_eventloop_clear(getdns_eventloop *loop, getdns_eventloop_event *event)
{
	my_eventloop *my_loop = (my_eventloop *)loop;
	size_t i;

	assert(loop);
	assert(event);

	DEBUG_SCHED( "%s(loop: %p, event: %p)\n", __FUNCTION__, loop, event);

	i = (intptr_t)event->ev - 1;
	assert(i >= 0 && i < FD_SETSIZE);

	if (event->timeout_cb && !event->read_cb && !event->write_cb) {
		assert(my_loop->timeout_events[i] == event);
		my_loop->timeout_events[i] = NULL;
	} else {
		assert(my_loop->fd_events[i] == event);
		my_loop->fd_events[i] = NULL;
	}
	event->ev = NULL;
	return GETDNS_RETURN_GOOD;
}

void my_eventloop_cleanup(getdns_eventloop *loop)
{
}

void my_read_cb(int fd, getdns_eventloop_event *event)
{
	DEBUG_SCHED( "%s(fd: %d, event: %p)\n", __FUNCTION__, fd, event);
	event->read_cb(event->userarg);
}

void my_write_cb(int fd, getdns_eventloop_event *event)
{
	DEBUG_SCHED( "%s(fd: %d, event: %p)\n", __FUNCTION__, fd, event);
	event->write_cb(event->userarg);
}

void my_timeout_cb(int fd, getdns_eventloop_event *event)
{
	DEBUG_SCHED( "%s(fd: %d, event: %p)\n", __FUNCTION__, fd, event);
	event->timeout_cb(event->userarg);
}

void my_eventloop_run_once(getdns_eventloop *loop, int blocking)
{
	my_eventloop *my_loop = (my_eventloop *)loop;

	fd_set   readfds, writefds;
	int      fd, max_fd = -1;
	uint64_t now, timeout = (uint64_t)-1;
	size_t   i;
	struct timeval tv;

	assert(loop);

	FD_ZERO(&readfds);
	FD_ZERO(&writefds);
	now = get_now_plus(0);

	for (i = 0; i < MAX_TIMEOUTS; i++) {
		if (!my_loop->timeout_events[i])
			continue;
		if (now > my_loop->timeout_times[i])
			my_timeout_cb(-1, my_loop->timeout_events[i]);
		else if (my_loop->timeout_times[i] < timeout)
			timeout = my_loop->timeout_times[i];
	}
	for (fd = 0; fd < FD_SETSIZE; fd++) {
		if (!my_loop->fd_events[fd])
			continue;
		if (my_loop->fd_events[fd]->read_cb)
			FD_SET(fd, &readfds);
		if (my_loop->fd_events[fd]->write_cb)
			FD_SET(fd, &writefds);
		if (fd > max_fd)
			max_fd = fd;
		if (my_loop->fd_timeout_times[fd] < timeout)
			timeout = my_loop->fd_timeout_times[fd];
	}
	if (max_fd == -1 && timeout == (uint64_t)-1)
		return;

	if (! blocking || now > timeout) {
		tv.tv_sec = 0;
		tv.tv_usec = 0;
	} else if (timeout != (uint64_t)-1) {
		tv.tv_sec  = (timeout - now) / 1000000;
		tv.tv_usec = (timeout - now) % 1000000;
	}
	if (select(max_fd + 1, &readfds, &writefds, NULL, 
	    (timeout == ((uint64_t)-1) ? NULL : &tv)) < 0) {
		perror("select() failed");
		exit(EXIT_FAILURE);
	}
	now = get_now_plus(0);
	for (fd = 0; fd < FD_SETSIZE; fd++) {
		if (my_loop->fd_events[fd] &&
		    my_loop->fd_events[fd]->read_cb &&
		    FD_ISSET(fd, &readfds))
			my_read_cb(fd, my_loop->fd_events[fd]);

		if (my_loop->fd_events[fd] &&
		    my_loop->fd_events[fd]->write_cb &&
		    FD_ISSET(fd, &writefds))
			my_write_cb(fd, my_loop->fd_events[fd]);

		if (my_loop->fd_events[fd] &&
		    my_loop->fd_events[fd]->timeout_cb &&
		    now > my_loop->fd_timeout_times[fd])
			my_timeout_cb(fd, my_loop->fd_events[fd]);

		i = fd;
		if (my_loop->timeout_events[i] &&
		    my_loop->timeout_events[i]->timeout_cb &&
		    now > my_loop->timeout_times[i])
			my_timeout_cb(-1, my_loop->timeout_events[i]);
	}
}

void my_eventloop_run(getdns_eventloop *loop)
{
	my_eventloop *my_loop = (my_eventloop *)loop;
	size_t        i;

	assert(loop);

	i = 0;
	while (i < MAX_TIMEOUTS) {
		if (my_loop->fd_events[i] || my_loop->timeout_events[i]) {
			my_eventloop_run_once(loop, 1);
			i = 0;
		} else {
			i++;
		}
	}
}

void my_eventloop_init(my_eventloop *loop)
{
	static getdns_eventloop_vmt my_eventloop_vmt = {
		my_eventloop_cleanup,
		my_eventloop_schedule,
		my_eventloop_clear,
		my_eventloop_run,
		my_eventloop_run_once
	};

	(void) memset(loop, 0, sizeof(my_eventloop));
	loop->base.vmt = &my_eventloop_vmt;
}

>>>>>>> b56fbbb6
static int quiet = 0;
static int batch_mode = 0;
static char *query_file = NULL;
static int json = 0;
static char *the_root = ".";
static char *name;
static getdns_context *context;
static getdns_dict *extensions;
static getdns_dict *query_extensions_spc = NULL;
static getdns_list *pubkey_pinset = NULL;
static getdns_list *listen_list = NULL;
static getdns_dict *listen_dict = NULL;
static size_t pincount = 0;
static size_t listen_count = 0;
static uint16_t request_type = GETDNS_RRTYPE_NS;
static int timeout, edns0_size, padding_blocksize;
static int async = 0, interactive = 0;
static enum { GENERAL, ADDRESS, HOSTNAME, SERVICE } calltype = GENERAL;

int get_rrtype(const char *t);

static getdns_return_t
fill_transport_list(getdns_context *context, char *transport_list_str, 
                    getdns_transport_list_t *transports, size_t *transport_count)
{
	size_t max_transports = *transport_count;
	*transport_count = 0;
	for ( size_t i = 0
	    ; i < max_transports && i < strlen(transport_list_str)
	    ; i++, (*transport_count)++) {
		switch(*(transport_list_str + i)) {
			case 'U': 
				transports[i] = GETDNS_TRANSPORT_UDP;
				break;
			case 'T': 
				transports[i] = GETDNS_TRANSPORT_TCP;
				break;
			case 'L': 
				transports[i] = GETDNS_TRANSPORT_TLS;
				break;
			default:
				fprintf(stderr, "Unrecognised transport '%c' in string %s\n", 
				       *(transport_list_str + i), transport_list_str);
				return GETDNS_RETURN_GENERIC_ERROR;
		}
	}
	return GETDNS_RETURN_GOOD;
}

void
print_usage(FILE *out, const char *progname)
{
	fprintf(out, "usage: %s [<option> ...] \\\n"
	    "\t[@<upstream> ...] [+<extension> ...] [\'{ <settings> }\'] [<name>] [<type>]\n", progname);
	fprintf(out, "\ndefault mode: "
#ifdef HAVE_LIBUNBOUND
	    "recursive"
#else
	    "stub"
#endif
	    ", synchronous resolution of NS record\n\t\tusing UDP with TCP fallback\n");
	fprintf(out, "\nupstreams: @<ip>[%%<scope_id>][@<port>][#<tls port>][~<tls name>][^<tsig spec>]");
	fprintf(out, "\n            <ip>@<port> may be given as <IPv4>:<port>");
	fprintf(out, "\n                  or \'[\'<IPv6>[%%<scope_id>]\']\':<port> too\n");
	fprintf(out, "\ntsig spec: [<algorithm>:]<name>:<secret in Base64>\n");
	fprintf(out, "\nextensions:\n");
	fprintf(out, "\t+add_warning_for_bad_dns\n");
	fprintf(out, "\t+dnssec_return_status\n");
	fprintf(out, "\t+dnssec_return_only_secure\n");
	fprintf(out, "\t+dnssec_return_all_statuses\n");
	fprintf(out, "\t+dnssec_return_validation_chain\n");
	fprintf(out, "\t+dnssec_return_full_validation_chain\n");
#ifdef DNSSEC_ROADBLOCK_AVOIDANCE
	fprintf(out, "\t+dnssec_roadblock_avoidance\n");
#endif
#ifdef EDNS_COOKIES
	fprintf(out, "\t+edns_cookies\n");
#endif
	fprintf(out, "\t+return_both_v4_and_v6\n");
	fprintf(out, "\t+return_call_reporting\n");
	fprintf(out, "\t+sit=<cookie>\t\tSend along cookie OPT with value <cookie>\n");
	fprintf(out, "\t+specify_class=<class>\n");
	fprintf(out, "\t+0\t\t\tClear all extensions\n");
	fprintf(out, "\nsettings in json dict format (like outputted by -i option).\n");
	fprintf(out, "\noptions:\n");
	fprintf(out, "\t-a\tPerform asynchronous resolution "
	    "(default = synchronous)\n");
	fprintf(out, "\t-A\taddress lookup (<type> is ignored)\n");
	fprintf(out, "\t-B\tBatch mode. Schedule all messages before processing responses.\n");
	fprintf(out, "\t-b <bufsize>\tSet edns0 max_udp_payload size\n");
	fprintf(out, "\t-c\tSend Client Subnet privacy request\n");
	fprintf(out, "\t-C\t<filename>\n");
	fprintf(out, "\t\tRead settings from config file <filename>\n");
	fprintf(out, "\t\tThe getdns context will be configured with these settings\n");
	fprintf(out, "\t\tThe file must be in json dict format.\n");
	fprintf(out, "\t-D\tSet edns0 do bit\n");
	fprintf(out, "\t-d\tclear edns0 do bit\n");
	fprintf(out, "\t-e <idle_timeout>\tSet idle timeout in miliseconds\n");
	fprintf(out, "\t-F <filename>\tread the queries from the specified file\n");
	fprintf(out, "\t-f <filename>\tRead DNSSEC trust anchors from <filename>\n");
	fprintf(out, "\t-G\tgeneral lookup\n");
	fprintf(out, "\t-H\thostname lookup. (<name> must be an IP address; <type> is ignored)\n");
	fprintf(out, "\t-h\tPrint this help\n");
	fprintf(out, "\t-i\tPrint api information\n");
	fprintf(out, "\t-I\tInteractive mode (> 1 queries on same context)\n");
	fprintf(out, "\t-j\tOutput json response dict\n");
	fprintf(out, "\t-J\tPretty print json response dict\n");
	fprintf(out, "\t-k\tPrint root trust anchors\n");
	fprintf(out, "\t-K <pin>\tPin a public key for TLS connections (can repeat)\n");
	fprintf(out, "\t\t(should look like '" EXAMPLE_PIN "')\n");
	fprintf(out, "\t-n\tSet TLS authentication mode to NONE (default)\n");
	fprintf(out, "\t-m\tSet TLS authentication mode to REQUIRED\n");
	fprintf(out, "\t-p\tPretty print response dict\n");
	fprintf(out, "\t-P <blocksize>\tPad TLS queries to a multiple of blocksize\n");
	fprintf(out, "\t-q\tQuiet mode - don't print response\n");
	fprintf(out, "\t-r\tSet recursing resolution type\n");
	fprintf(out, "\t-R <filename>\tRead root hints from <filename>\n");
	fprintf(out, "\t-s\tSet stub resolution type (default = recursing)\n");
	fprintf(out, "\t-S\tservice lookup (<type> is ignored)\n");
	fprintf(out, "\t-t <timeout>\tSet timeout in miliseconds\n");
	fprintf(out, "\t-x\tDo not follow redirects\n");
	fprintf(out, "\t-X\tFollow redirects (default)\n");

	fprintf(out, "\t-0\tAppend suffix to single label first (default)\n");
	fprintf(out, "\t-W\tAppend suffix always\n");
	fprintf(out, "\t-1\tAppend suffix only to single label after failure\n");
	fprintf(out, "\t-M\tAppend suffix only to multi label name after failure\n");
	fprintf(out, "\t-N\tNever append a suffix\n");
	fprintf(out, "\t-Z <suffixes>\tSet suffixes with the given comma separed list\n");

	fprintf(out, "\t-T\tSet transport to TCP only\n");
	fprintf(out, "\t-O\tSet transport to TCP only keep connections open\n");
	fprintf(out, "\t-L\tSet transport to TLS only keep connections open\n");
	fprintf(out, "\t-E\tSet transport to TLS with TCP fallback only keep connections open\n");
	fprintf(out, "\t-u\tSet transport to UDP with TCP fallback (default)\n");
	fprintf(out, "\t-U\tSet transport to UDP only\n");
	fprintf(out, "\t-l <transports>\tSet transport list. List can contain 1 of each of the characters\n");
	fprintf(out, "\t\t\t U T L S for UDP, TCP or TLS e.g 'UT' or 'LTU' \n");
	fprintf(out, "\t-z <listen address>\n");
	fprintf(out, "\t\tListen for DNS requests on the given IP address\n");
	fprintf(out, "\t\t<listen address> is in the same format as upstreams.\n");
	fprintf(out, "\t\tThis option can be given more than once.\n");
}

static getdns_return_t validate_chain(getdns_dict *response)
{
	getdns_return_t r;
	getdns_list *validation_chain;
	getdns_list *replies_tree;
	getdns_dict *reply;
	getdns_list *to_validate;
	getdns_list *trust_anchor;
	size_t i;
	int s;
	
	if (!(to_validate = getdns_list_create()))
		return GETDNS_RETURN_MEMORY_ERROR;

	if (getdns_context_get_dnssec_trust_anchors(context, &trust_anchor))
		trust_anchor = getdns_root_trust_anchor(NULL);

	if ((r = getdns_dict_get_list(
	    response, "validation_chain", &validation_chain)))
		goto error;

	if ((r = getdns_dict_get_list(
	    response, "replies_tree", &replies_tree)))
		goto error;

	fprintf(stdout, "replies_tree dnssec_status: ");
	switch ((s = getdns_validate_dnssec(
	    replies_tree, validation_chain, trust_anchor))) {

	case GETDNS_DNSSEC_SECURE:
		fprintf(stdout, "GETDNS_DNSSEC_SECURE\n");
		break;
	case GETDNS_DNSSEC_BOGUS:
		fprintf(stdout, "GETDNS_DNSSEC_BOGUS\n");
		break;
	case GETDNS_DNSSEC_INDETERMINATE:
		fprintf(stdout, "GETDNS_DNSSEC_INDETERMINATE\n");
		break;
	case GETDNS_DNSSEC_INSECURE:
		fprintf(stdout, "GETDNS_DNSSEC_INSECURE\n");
		break;
	case GETDNS_DNSSEC_NOT_PERFORMED:
		fprintf(stdout, "GETDNS_DNSSEC_NOT_PERFORMED\n");
		break;
	default:
		fprintf(stdout, "%d\n", (int)s);
	}

	i = 0;
	while (!(r = getdns_list_get_dict(replies_tree, i++, &reply))) {

		if ((r = getdns_list_set_dict(to_validate, 0, reply)))
			goto error;

		printf("reply "PRIsz", dnssec_status: ", i);
		switch ((s = getdns_validate_dnssec(
		    to_validate, validation_chain, trust_anchor))) {

		case GETDNS_DNSSEC_SECURE:
			fprintf(stdout, "GETDNS_DNSSEC_SECURE\n");
			break;
		case GETDNS_DNSSEC_BOGUS:
			fprintf(stdout, "GETDNS_DNSSEC_BOGUS\n");
			break;
		case GETDNS_DNSSEC_INDETERMINATE:
			fprintf(stdout, "GETDNS_DNSSEC_INDETERMINATE\n");
			break;
		case GETDNS_DNSSEC_INSECURE:
			fprintf(stdout, "GETDNS_DNSSEC_INSECURE\n");
			break;
		case GETDNS_DNSSEC_NOT_PERFORMED:
			fprintf(stdout, "GETDNS_DNSSEC_NOT_PERFORMED\n");
			break;
		default:
			fprintf(stdout, "%d\n", (int)s);
		}
	}
	if (r == GETDNS_RETURN_NO_SUCH_LIST_ITEM)
		r = GETDNS_RETURN_GOOD;
error:
	getdns_list_destroy(trust_anchor);
	getdns_list_destroy(to_validate);

	return r;
}

void callback(getdns_context *context, getdns_callback_type_t callback_type,
    getdns_dict *response, void *userarg, getdns_transaction_t trans_id)
{
	char *response_str;

	/* This is a callback with data */;
	if (response && !quiet && (response_str = json ?
	    getdns_print_json_dict(response, json == 1)
	  : getdns_pretty_print_dict(response))) {

		fprintf(stdout, "ASYNC response:\n%s\n", response_str);
		validate_chain(response);
		free(response_str);
	}

	if (callback_type == GETDNS_CALLBACK_COMPLETE) {
		printf("Response code was: GOOD. Status was: Callback with ID %"PRIu64"  was successfull.\n",
			trans_id);

	} else if (callback_type == GETDNS_CALLBACK_CANCEL)
		fprintf(stderr,
			"An error occurred: The callback with ID %"PRIu64" was cancelled. Exiting.\n",
			trans_id);
	else {
		fprintf(stderr,
			"An error occurred: The callback got a callback_type of %d. Exiting.\n",
			(int)callback_type);
		fprintf(stderr,
			"Error :      '%s'\n",
			getdns_get_errorstr_by_id(callback_type));
	}
	getdns_dict_destroy(response);
	response = NULL;
}

#define CONTINUE ((getdns_return_t)-2)
#define CONTINUE_ERROR ((getdns_return_t)-3)

static getdns_return_t set_cookie(getdns_dict *exts, char *cookie)
{
	uint8_t data[40];
	size_t i;
	getdns_return_t r = GETDNS_RETURN_GENERIC_ERROR;
	getdns_bindata bindata;

	getdns_dict *opt_parameters = getdns_dict_create();
	getdns_list *options = getdns_list_create();
	getdns_dict *option = getdns_dict_create();

	if (*cookie == '=')
		cookie++;

	for (i = 0; i < 40 && *cookie; i++) {
		if (*cookie >= '0' && *cookie <= '9')
			data[i] = (uint8_t)(*cookie - '0') << 4;
		else if (*cookie >= 'a' && *cookie <= 'f')
			data[i] = (uint8_t)(*cookie - 'a' + 10) << 4;
		else if (*cookie >= 'A' && *cookie <= 'F')
			data[i] = (uint8_t)(*cookie - 'A' + 10) << 4;
		else
			goto done;
		cookie++;
		if (*cookie >= '0' && *cookie <= '9')
			data[i] |= (uint8_t)(*cookie - '0');
		else if (*cookie >= 'a' && *cookie <= 'f')
			data[i] |= (uint8_t)(*cookie - 'a' + 10);
		else if (*cookie >= 'A' && *cookie <= 'F')
			data[i] |= (uint8_t)(*cookie - 'A' + 10);
		else
			goto done;
		cookie++;;
	}
	bindata.data = data;
	bindata.size = i;
	if ((r = getdns_dict_set_int(option, "option_code", 10)))
		goto done;
	if ((r = getdns_dict_set_bindata(option, "option_data", &bindata)))
		goto done;
	if ((r = getdns_list_set_dict(options, 0, option)))
		goto done;
	if ((r = getdns_dict_set_list(opt_parameters, "options", options)))
		goto done;
	r = getdns_dict_set_dict(exts, "add_opt_parameters", opt_parameters);
done:
	getdns_dict_destroy(option);
	getdns_list_destroy(options);
	getdns_dict_destroy(opt_parameters);
	return r;
}

static void parse_config(const char *config_str)
{
	getdns_dict *config_dict;
	getdns_list *list;
	getdns_return_t r;

	if ((r = getdns_str2dict(config_str, &config_dict)))
		fprintf(stderr, "Could not parse config file: %s\n",
		    getdns_get_errorstr_by_id(r));

	else {
		if (!(r = getdns_dict_get_list(
		    config_dict, "listen_addresses", &list))) {
			if (listen_list && !listen_dict) {
				getdns_list_destroy(listen_list);
				listen_list = NULL;
			}
			/* Strange construction to copy the list.
			 * Needs to be done, because config dict
			 * will get destroyed.
			 */
			if (!listen_dict &&
			    !(listen_dict = getdns_dict_create())) {
				fprintf(stderr, "Could not create "
						"listen_dict");
				r = GETDNS_RETURN_MEMORY_ERROR;

			} else if ((r = getdns_dict_set_list(
			    listen_dict, "listen_list", list)))
				fprintf(stderr, "Could not set listen_list");

			else if ((r = getdns_dict_get_list(
			    listen_dict, "listen_list", &listen_list)))
				fprintf(stderr, "Could not get listen_list");

			else if ((r = getdns_list_get_length(
			    listen_list, &listen_count)))
				fprintf(stderr, "Could not get listen_count");

			(void) getdns_dict_remove_name(
			    config_dict, "listen_addresses");
		}
		if ((r = _getdns_context_config_(
		    context, extensions, config_dict))) {
			fprintf(stderr, "Could not configure context with "
			    "config dict: %s\n", getdns_get_errorstr_by_id(r));
		}
		getdns_dict_destroy(config_dict);
	}
}

getdns_return_t parse_args(int argc, char **argv)
{
	getdns_return_t r = GETDNS_RETURN_GOOD;
	size_t i, j;
	char *arg, *c, *endptr;
	int t, print_api_info = 0, print_trust_anchors = 0;
	getdns_list *upstream_list = NULL;
	getdns_list *tas = NULL, *hints = NULL;
	getdns_dict *pubkey_pin = NULL;
	getdns_list *suffixes;
	char *suffix;
	getdns_bindata bindata;
	size_t upstream_count = 0;
	FILE *fh;
	uint32_t klass;
	char *config_file = NULL;
	long config_file_sz;

	for (i = 1; i < argc; i++) {
		arg = argv[i];
		if ((t = get_rrtype(arg)) >= 0) {
			request_type = t;
			continue;

		} else if (arg[0] == '+') {
			if (arg[1] == 's' && arg[2] == 'i' && arg[3] == 't' &&
			   (arg[4] == '=' || arg[4] == '\0')) {
				if ((r = set_cookie(extensions, arg+4))) {
					fprintf(stderr, "Could not set cookie:"
					    " %d", (int)r);
					break;
				}
			} else if (strncmp(arg+1, "specify_class=", 14) == 0) {
				if (strncasecmp(arg+15, "IN", 3) == 0)
					r = getdns_dict_set_int(extensions,
					    "specify_class", GETDNS_RRCLASS_IN);
				else if (strncasecmp(arg+15, "CH", 3) == 0)
					r = getdns_dict_set_int(extensions,
					    "specify_class", GETDNS_RRCLASS_CH);
				else if (strncasecmp(arg+15, "HS", 3) == 0)
					r = getdns_dict_set_int(extensions,
					    "specify_class", GETDNS_RRCLASS_HS);
				else if (strncasecmp(arg+15, "NONE", 5) == 0)
					r = getdns_dict_set_int(extensions,
					    "specify_class", GETDNS_RRCLASS_NONE);
				else if (strncasecmp(arg+15, "ANY", 4) == 0)
					r = getdns_dict_set_int(extensions,
					    "specify_class", GETDNS_RRCLASS_ANY);
				else if (strncasecmp(arg+15, "CLASS", 5) == 0) {
					klass = strtol(arg + 20, &endptr, 10);
					if (*endptr || klass > 255)
						fprintf(stderr,
						    "Unknown class: %s\n",
						    arg+15);
					else
						r = getdns_dict_set_int(extensions,
						    "specify_class", klass);

				} else
					fprintf(stderr,
					    "Unknown class: %s\n", arg+15);
			} else if (arg[1] == '0') {
			    /* Unset all existing extensions*/
				getdns_dict_destroy(extensions);
				extensions = getdns_dict_create();
				break;
			} else if ((r = getdns_dict_set_int(extensions, arg+1,
			    GETDNS_EXTENSION_TRUE))) {
				fprintf(stderr, "Could not set extension "
				    "\"%s\": %d\n", argv[i], (int)r);
				break;
			}
			continue;

		} else if (arg[0] == '@') {
			getdns_dict *upstream = _getdns_ipaddr_dict(arg + 1);
			if (upstream) {
				if (!upstream_list &&
				    !(upstream_list =
				    getdns_list_create_with_context(context))){
					fprintf(stderr, "Could not create upstream list\n");
					return GETDNS_RETURN_MEMORY_ERROR;
				}
				(void) getdns_list_set_dict(upstream_list,
				    upstream_count++, upstream);
				getdns_dict_destroy(upstream);
			}
			continue;
		} else if (arg[0] == '{') {
			parse_config(arg);
			continue;

		} else if (arg[0] != '-') {
			name = arg;
			continue;
		}
		for (c = arg+1; *c; c++) {
			switch (*c) {
			case 'a':
				async = 1;
				break;
			case 'A':
				calltype = ADDRESS;
				break;
			case 'b':
				if (c[1] != 0 || ++i >= argc || !*argv[i]) {
					fprintf(stderr, "max_udp_payload_size "
					    "expected after -b\n");
					return GETDNS_RETURN_GENERIC_ERROR;
				}
				edns0_size = strtol(argv[i], &endptr, 10);
				if (*endptr || edns0_size < 0) {
					fprintf(stderr, "positive "
					    "numeric max_udp_payload_size "
					    "expected after -b\n");
					return GETDNS_RETURN_GENERIC_ERROR;
				}
				getdns_context_set_edns_maximum_udp_payload_size(
				    context, (uint16_t) edns0_size);
				goto next;
			case 'c':
				if (getdns_context_set_edns_client_subnet_private(context, 1))
					return GETDNS_RETURN_GENERIC_ERROR;
				break;
			case 'C':
				if (c[1] != 0 || ++i >= argc || !*argv[i]) {
					fprintf(stderr, "file name expected "
					    "after -C\n");
					return GETDNS_RETURN_GENERIC_ERROR;
				}
				if (!(fh = fopen(argv[i], "r"))) {
					fprintf(stderr, "Could not open \"%s\""
					    ": %s\n",argv[i], strerror(errno));
					return GETDNS_RETURN_GENERIC_ERROR;
				}
				if (fseek(fh, 0,SEEK_END) == -1) {
					perror("fseek");
					fclose(fh);
					return GETDNS_RETURN_GENERIC_ERROR;
				}
				config_file_sz = ftell(fh);
				if (config_file_sz <= 0) {
					/* Empty config is no config */
					fclose(fh);
					break;
				}
				if (!(config_file=malloc(config_file_sz + 1))){
					fclose(fh);
					fprintf(stderr, "Could not allocate me"
					    "mory for \"%s\"\n", argv[i]);
					return GETDNS_RETURN_MEMORY_ERROR;
				}
				rewind(fh);
				if (fread(config_file, 1, config_file_sz, fh)
				    != config_file_sz) {
					fprintf(stderr, "An error occurred whil"
					    "e reading \"%s\": %s\n",argv[i],
					    strerror(errno));
					fclose(fh);
					return GETDNS_RETURN_MEMORY_ERROR;
				}
				config_file[config_file_sz] = 0;
				fclose(fh);
				parse_config(config_file);
				free(config_file);
				config_file = NULL;
				break;
			case 'D':
				(void) getdns_context_set_edns_do_bit(context, 1);
				break;
			case 'd':
				(void) getdns_context_set_edns_do_bit(context, 0);
				break;
			case 'f':
				if (c[1] != 0 || ++i >= argc || !*argv[i]) {
					fprintf(stderr, "file name expected "
					    "after -f\n");
					return GETDNS_RETURN_GENERIC_ERROR;
				}
				if (!(fh = fopen(argv[i], "r"))) {
					fprintf(stderr, "Could not open \"%s\""
					    ": %s\n",argv[i], strerror(errno));
					return GETDNS_RETURN_GENERIC_ERROR;
				}
				if (getdns_fp2rr_list(fh, &tas, NULL, 3600)) {
					fprintf(stderr,"Could not parse "
					    "\"%s\"\n", argv[i]);
					return GETDNS_RETURN_GENERIC_ERROR;
				}
				fclose(fh);
				if (getdns_context_set_dnssec_trust_anchors(
				    context, tas)) {
					fprintf(stderr,"Could not set "
					    "trust anchors from \"%s\"\n",
					    argv[i]);
					return GETDNS_RETURN_GENERIC_ERROR;
				}
				getdns_list_destroy(tas);
				tas = NULL;
				break;
			case 'F':
				if (c[1] != 0 || ++i >= argc || !*argv[i]) {
					fprintf(stderr, "file name expected "
					    "after -F\n");
					return GETDNS_RETURN_GENERIC_ERROR;
				}
				query_file = argv[i];
				interactive = 1;
				break;
			case 'G':
				calltype = GENERAL;
				break;
			case 'H':
				calltype = HOSTNAME;
				break;
			case 'h':
				print_usage(stdout, argv[0]);
				return CONTINUE;
			case 'i':
				print_api_info = 1;
				break;
			case 'I':
				interactive = 1;
				break;
			case 'j':
				json = 2;
				break;
			case 'J':
				json = 1;
				break;
			case 'K':
				if (c[1] != 0 || ++i >= argc || !*argv[i]) {
					fprintf(stderr, "pin string of the form "
						EXAMPLE_PIN
						"expected after -K\n");
					return GETDNS_RETURN_GENERIC_ERROR;
				}
				pubkey_pin = getdns_pubkey_pin_create_from_string(context,
										 argv[i]);
				if (pubkey_pin == NULL) {
					fprintf(stderr, "could not convert '%s' into a "
						"public key pin.\n"
						"Good pins look like: " EXAMPLE_PIN "\n"
						"Please see RFC 7469 for details about "
						"the format\n", argv[i]);
					return GETDNS_RETURN_GENERIC_ERROR;
				}
				if (pubkey_pinset == NULL)
					pubkey_pinset = getdns_list_create_with_context(context);
				if (r = getdns_list_set_dict(pubkey_pinset, pincount++,
							     pubkey_pin), r) {
					fprintf(stderr, "Failed to add pin to pinset (error %d: %s)\n",
						(int)r, getdns_get_errorstr_by_id(r));
					getdns_dict_destroy(pubkey_pin);
					pubkey_pin = NULL;
					return GETDNS_RETURN_GENERIC_ERROR;
				}
				getdns_dict_destroy(pubkey_pin);
				pubkey_pin = NULL;
				break;
			case 'k':
				print_trust_anchors = 1;
				break;
			case 'n':
				getdns_context_set_tls_authentication(context,
				                 GETDNS_AUTHENTICATION_NONE);
				break;
			case 'm':
				getdns_context_set_tls_authentication(context,
				                 GETDNS_AUTHENTICATION_REQUIRED);
				break;
			case 'P':
				if (c[1] != 0 || ++i >= argc || !*argv[i]) {
					fprintf(stderr, "tls_query_padding_blocksize "
					    "expected after -P\n");
					return GETDNS_RETURN_GENERIC_ERROR;
				}
				padding_blocksize = strtol(argv[i], &endptr, 10);
				if (*endptr || padding_blocksize < 0) {
					fprintf(stderr, "non-negative "
					    "numeric padding blocksize expected "
					    "after -P\n");
					return GETDNS_RETURN_GENERIC_ERROR;
				}
				if (getdns_context_set_tls_query_padding_blocksize(
					    context, padding_blocksize))
					return GETDNS_RETURN_GENERIC_ERROR;
				goto next;
			case 'p':
				json = 0;
			case 'q':
				quiet = 1;
				break;
			case 'r':
				getdns_context_set_resolution_type(
				    context,
				    GETDNS_RESOLUTION_RECURSING);
				break;
			case 'R':
				if (c[1] != 0 || ++i >= argc || !*argv[i]) {
					fprintf(stderr, "file name expected "
					    "after -f\n");
					return GETDNS_RETURN_GENERIC_ERROR;
				}
				if (!(fh = fopen(argv[i], "r"))) {
					fprintf(stderr, "Could not open \"%s\""
					    ": %s\n",argv[i], strerror(errno));
					return GETDNS_RETURN_GENERIC_ERROR;
				}
				if (getdns_fp2rr_list(fh, &hints, NULL, 3600)) {
					fprintf(stderr,"Could not parse "
					    "\"%s\"\n", argv[i]);
					return GETDNS_RETURN_GENERIC_ERROR;
				}
				fclose(fh);
				if (getdns_context_set_dns_root_servers(
				    context, hints)) {
					fprintf(stderr,"Could not set "
					    "root servers from \"%s\"\n",
					    argv[i]);
					return GETDNS_RETURN_GENERIC_ERROR;
				}
				getdns_list_destroy(hints);
				hints = NULL;
				break;
			case 's':
				getdns_context_set_resolution_type(
				    context, GETDNS_RESOLUTION_STUB);
				break;
			case 'S':
				calltype = SERVICE;
				break;
			case 't':
				if (c[1] != 0 || ++i >= argc || !*argv[i]) {
					fprintf(stderr, "timeout expected "
					    "after -t\n");
					return GETDNS_RETURN_GENERIC_ERROR;
				}
				timeout = strtol(argv[i], &endptr, 10);
				if (*endptr || timeout < 0) {
					fprintf(stderr, "positive "
					    "numeric timeout expected "
					    "after -t\n");
					return GETDNS_RETURN_GENERIC_ERROR;
				}
				getdns_context_set_timeout(
					context, timeout);
				goto next;
			case 'x': 
				getdns_context_set_follow_redirects(
				    context, GETDNS_REDIRECTS_DO_NOT_FOLLOW);
				break;
			case 'X': 
				getdns_context_set_follow_redirects(
				    context, GETDNS_REDIRECTS_FOLLOW);
				break;
			case 'e':
				if (c[1] != 0 || ++i >= argc || !*argv[i]) {
					fprintf(stderr, "idle timeout expected "
					    "after -t\n");
					return GETDNS_RETURN_GENERIC_ERROR;
				}
				timeout = strtol(argv[i], &endptr, 10);
				if (*endptr || timeout < 0) {
					fprintf(stderr, "positive "
					    "numeric idle timeout expected "
					    "after -t\n");
					return GETDNS_RETURN_GENERIC_ERROR;
				}
				getdns_context_set_idle_timeout(
					context, timeout);
				goto next;
			case 'W':
				(void) getdns_context_set_append_name(context,
				    GETDNS_APPEND_NAME_ALWAYS);
				break;
			case '1':
				(void) getdns_context_set_append_name(context,
			GETDNS_APPEND_NAME_ONLY_TO_SINGLE_LABEL_AFTER_FAILURE);
				break;
			case '0':
				(void) getdns_context_set_append_name(context,
				    GETDNS_APPEND_NAME_TO_SINGLE_LABEL_FIRST);
				break;
			case 'M':
				(void) getdns_context_set_append_name(context,
		GETDNS_APPEND_NAME_ONLY_TO_MULTIPLE_LABEL_NAME_AFTER_FAILURE);
				break;
			case 'N':
				(void) getdns_context_set_append_name(context,
				    GETDNS_APPEND_NAME_NEVER);
				break;
			case 'Z':
				if (c[1] != 0 || ++i >= argc || !*argv[i]) {
					fprintf(stderr, "suffixes expected"
					    "after -Z\n");
					return GETDNS_RETURN_GENERIC_ERROR;
				}
				if (!(suffixes = getdns_list_create()))
					return GETDNS_RETURN_MEMORY_ERROR;
				suffix = strtok(argv[i], ",");
				j = 0;
				while (suffix) {
					bindata.size = strlen(suffix);
					bindata.data = (void *)suffix;
					(void) getdns_list_set_bindata(
					    suffixes, j++, &bindata);
					suffix = strtok(NULL, ",");
				}
				(void) getdns_context_set_suffix(context,
				    suffixes);
				getdns_list_destroy(suffixes);
				goto next;
			case 'T':
				getdns_context_set_dns_transport(context,
				    GETDNS_TRANSPORT_TCP_ONLY);
				break;
			case 'O':
				getdns_context_set_dns_transport(context,
				    GETDNS_TRANSPORT_TCP_ONLY_KEEP_CONNECTIONS_OPEN);
				break;
			case 'L':
				getdns_context_set_dns_transport(context,
				    GETDNS_TRANSPORT_TLS_ONLY_KEEP_CONNECTIONS_OPEN);
				break;
			case 'E':
				getdns_context_set_dns_transport(context,
				    GETDNS_TRANSPORT_TLS_FIRST_AND_FALL_BACK_TO_TCP_KEEP_CONNECTIONS_OPEN);
				break;
			case 'u':
				getdns_context_set_dns_transport(context,
				    GETDNS_TRANSPORT_UDP_FIRST_AND_FALL_BACK_TO_TCP);
				break;
			case 'U':
				getdns_context_set_dns_transport(context,
				    GETDNS_TRANSPORT_UDP_ONLY);
				break;
			case 'l':
				if (c[1] != 0 || ++i >= argc || !*argv[i]) {
					fprintf(stderr, "transport list expected "
					    "after -l\n");
					return GETDNS_RETURN_GENERIC_ERROR;
				}
				getdns_transport_list_t transports[10];
				size_t transport_count = sizeof(transports);
				if ((r = fill_transport_list(context, argv[i], transports, &transport_count)) ||
				    (r = getdns_context_set_dns_transport_list(context, 
				                                               transport_count, transports))){
						fprintf(stderr, "Could not set transports\n");
						return r;
				}
				break;
			case 'B':
				batch_mode = 1;
				break;

			case 'z':
				if (c[1] != 0 || ++i >= argc || !*argv[i]) {
					fprintf(stderr, "listed address "
					                "expected after -z\n");
					return GETDNS_RETURN_GENERIC_ERROR;
				}
				getdns_dict *downstream =
				    _getdns_ipaddr_dict(argv[i]);
				if (!downstream) {
					fprintf(stderr, "could not parse "
					        "listen address: %s", argv[i]);
				}
				if (!listen_list &&
				    !(listen_list =
				    getdns_list_create_with_context(context))){
					fprintf(stderr, "Could not create "
							"downstram list\n");
					return GETDNS_RETURN_MEMORY_ERROR;
				}
				getdns_list_set_dict(listen_list,
				    listen_count++, downstream);
				getdns_dict_destroy(downstream);
				break;
			default:
				fprintf(stderr, "Unknown option "
				    "\"%c\"\n", *c);
				for (i = 0; i < argc; i++)
					fprintf(stderr, "%d: \"%s\"\n", (int)i, argv[i]);
				return GETDNS_RETURN_GENERIC_ERROR;
			}
		}
next:		;
	}
	if (r)
		return r;
	if (pubkey_pinset && upstream_count) {
		getdns_dict *upstream;
		/* apply the accumulated pubkey pinset to all upstreams: */
		for (i = 0; i < upstream_count; i++) {
			if (r = getdns_list_get_dict(upstream_list, i, &upstream), r) {
				fprintf(stderr, "Failed to get upstream "PRIsz" when adding pinset\n", i);
				return r;
			}
			if (r = getdns_dict_set_list(upstream, "tls_pubkey_pinset", pubkey_pinset), r) {
				fprintf(stderr, "Failed to set pubkey pinset on upstream "PRIsz"\n", i);
				return r;
			}
		}
	}
	if (upstream_count &&
	    (r = getdns_context_set_upstream_recursive_servers(
	    context, upstream_list))) {
		fprintf(stderr, "Error setting upstream recursive servers\n");
	}
	if (upstream_list)
		getdns_list_destroy(upstream_list);

	if (print_api_info) {
		getdns_dict *api_information = 
		    getdns_context_get_api_information(context);
		char *api_information_str =
		    getdns_pretty_print_dict(api_information);
		fprintf(stdout, "%s\n", api_information_str);
		free(api_information_str);
		getdns_dict_destroy(api_information);
		return CONTINUE;
	}
	if (print_trust_anchors) {
		if (!getdns_context_get_dnssec_trust_anchors(context, &tas)) {
		/* if ((tas = getdns_root_trust_anchor(NULL))) { */
			char *tas_str = getdns_pretty_print_list(tas);
			fprintf(stdout, "%s\n", tas_str);
			free(tas_str);
			getdns_list_destroy(tas);
			return CONTINUE;
		} else
			return CONTINUE_ERROR;
	}
	return r;
}

getdns_return_t do_the_call(void)
{
	getdns_return_t r;
	getdns_dict *address = NULL;
	getdns_dict *response = NULL;
	char *response_str;
	uint32_t status;

	if (calltype == HOSTNAME &&
	    !(address = _getdns_ipaddr_dict(name))) {
		fprintf(stderr, "Could not convert \"%s\" "
				"to an IP address", name);
		return GETDNS_RETURN_GOOD;
	}
	if (async) {
		switch (calltype) {
		case GENERAL:
			r = getdns_general(context, name, request_type,
			    extensions, &response, NULL, callback);
			break;
		case ADDRESS:
			r = getdns_address(context, name,
			    extensions, &response, NULL, callback);
			break;
		case HOSTNAME:
			r = getdns_hostname(context, address,
			    extensions, &response, NULL, callback);
			break;
		case SERVICE:
			r = getdns_service(context, name,
			    extensions, &response, NULL, callback);
			break;
		default:
			r = GETDNS_RETURN_GENERIC_ERROR;
			break;
		}
		if (r == GETDNS_RETURN_GOOD && !batch_mode) 
			getdns_context_run(context);
		if (r != GETDNS_RETURN_GOOD)
			fprintf(stderr, "An error occurred: %d '%s'\n", (int)r,
				 getdns_get_errorstr_by_id(r));
	} else {
		switch (calltype) {
		case GENERAL:
			r = getdns_general_sync(context, name,
			    request_type, extensions, &response);
			break;
		case ADDRESS:
			r = getdns_address_sync(context, name,
			    extensions, &response);
			break;
		case HOSTNAME:
			r = getdns_hostname_sync(context, address,
			    extensions, &response);
			break;
		case SERVICE:
			r = getdns_service_sync(context, name,
			    extensions, &response);
			break;
		default:
			r = GETDNS_RETURN_GENERIC_ERROR;
			break;
		}
		if (r != GETDNS_RETURN_GOOD) {
			fprintf(stderr, "An error occurred: %d '%s'\n", (int)r,
				 getdns_get_errorstr_by_id(r));
			getdns_dict_destroy(address);
			return r;
		}
		if (response && !quiet) {
			if ((response_str = json ?
			    getdns_print_json_dict(response, json == 1)
			  : getdns_pretty_print_dict(response))) {

				fprintf( stdout, "SYNC response:\n%s\n"
				       , response_str);
				validate_chain(response);
				free(response_str);
			} else {
				r = GETDNS_RETURN_MEMORY_ERROR;
				fprintf( stderr
				       , "Could not print response\n");
			}
		}
		getdns_dict_get_int(response, "status", &status);
		fprintf(stdout, "Response code was: GOOD. Status was: %s\n", 
			 getdns_get_errorstr_by_id(status));
		if (response)
			getdns_dict_destroy(response);
	}
	getdns_dict_destroy(address);
	return r;
}

getdns_eventloop *loop = NULL;
FILE *fp;

void read_line_cb(void *userarg)
{
	getdns_eventloop_event *read_line_ev = userarg;
	getdns_return_t r;

	char line[1024], *token, *linev[256];
	int linec;

	if (!fgets(line, 1024, fp) || !*line) {
		if (query_file)
			fprintf(stdout,"End of file.");
		loop->vmt->clear(loop, read_line_ev);
		return;
	}
	if (query_file)
		fprintf(stdout,"Found query: %s", line);

	linev[0] = __FILE__;
	linec = 1;
	if (!(token = strtok(line, " \t\f\n\r"))) {
		if (! query_file) {
			printf("> ");
			fflush(stdout);
		}
		return;
	}
	if (*token == '#') {
		fprintf(stdout,"Result:      Skipping comment\n");
		if (! query_file) {
			printf("> ");
			fflush(stdout);
		}
		return;
	}
	do linev[linec++] = token;
	while (linec < 256 && (token = strtok(NULL, " \t\f\n\r")));

	if (((r = parse_args(linec, linev)) || (r = do_the_call())) &&
	    (r != CONTINUE && r != CONTINUE_ERROR))
		loop->vmt->clear(loop, read_line_ev);

	else if (! query_file) {
		printf("> ");
		fflush(stdout);
	}
}

typedef struct dns_msg {
	getdns_transaction_t  request_id;
	getdns_dict          *query;
	uint32_t              rt;
	uint32_t              do_bit;
	uint32_t             cd_bit;
} dns_msg;

#if defined(TRACE_DEBUG) && TRACE_DEBUG
#define SERVFAIL(error,r,msg,resp_p) do { \
	if (r)	DEBUG_TRACE("%s: %s\n", error, getdns_get_errorstr_by_id(r)); \
	else	DEBUG_TRACE("%s\n", error); \
	servfail(msg, resp_p); \
	} while (0)
#else
#define SERVFAIL(error,r,msg,resp_p) servfail(msg, resp_p)
#endif

void servfail(dns_msg *msg, getdns_dict **resp_p)
{
	getdns_dict *dict;

	if (*resp_p)
		getdns_dict_destroy(*resp_p);
	if (!(*resp_p = getdns_dict_create()))
		return;
	if (!getdns_dict_get_dict(msg->query, "header", &dict))
		getdns_dict_set_dict(*resp_p, "header", dict);
	if (!getdns_dict_get_dict(msg->query, "question", &dict))
		getdns_dict_set_dict(*resp_p, "question", dict);
	(void) getdns_dict_set_int(
	    *resp_p, "/header/rcode", GETDNS_RCODE_SERVFAIL);
	(void) getdns_dict_set_int(*resp_p, "/header/qr", 1);
	(void) getdns_dict_set_int(*resp_p, "/header/ad", 0);
	(void) getdns_dict_set_int(*resp_p, "/header/ra",
	    msg->rt == GETDNS_RESOLUTION_RECURSING ? 1 : 0);
}

void request_cb(getdns_context *context, getdns_callback_type_t callback_type,
    getdns_dict *response, void *userarg, getdns_transaction_t transaction_id)
{
	dns_msg *msg = (dns_msg *)userarg;
	uint32_t qid;
	getdns_return_t r = GETDNS_RETURN_GOOD;
	uint32_t n;

	DEBUG_TRACE("reply for: %p %"PRIu64" %d\n", msg, transaction_id, (int)callback_type);
	assert(msg);

#if 0
	fprintf(stderr, "reply: %s\n", getdns_pretty_print_dict(response));
#endif

	if (callback_type != GETDNS_CALLBACK_COMPLETE)
		SERVFAIL("Callback type not complete",
		    callback_type, msg, &response);

	else if (!response)
		SERVFAIL("Missing response", 0, msg, &response);

	else if ((r = getdns_dict_get_int(msg->query, "/header/id", &qid)) ||
	    (r=getdns_dict_set_int(response,"/replies_tree/0/header/id",qid)))
		SERVFAIL("Could not copy QID", r, msg, &response);

	else if (getdns_dict_get_int(
	    response, "/replies_tree/0/header/rcode", &n))
		SERVFAIL("No reply in replies tree", 0, msg, &response);

	else if (msg->cd_bit != 1 && !getdns_dict_get_int(
	    response, "/replies_tree/0/dnssec_status", &n)
	    && n == GETDNS_DNSSEC_BOGUS)
		SERVFAIL("DNSSEC status was bogus", 0, msg, &response);

	else if ((r = getdns_dict_get_int(
	    response, "/replies_tree/0/header/rcode", &n)))
		SERVFAIL("Could not get rcode from reply", r, msg, &response);

	else if (n == GETDNS_RCODE_SERVFAIL)
		servfail(msg, &response);

	else if (msg->rt == GETDNS_RESOLUTION_STUB)
		; /* following checks are for RESOLUTION_RECURSING only */
	
	else if ((r =  getdns_dict_set_int(
	    response, "/replies_tree/0/header/cd", msg->cd_bit)))
		SERVFAIL("Could not copy CD bit", r, msg, &response);

	else if ((r = getdns_dict_get_int(
	    response, "/replies_tree/0/header/ra", &n)))
		SERVFAIL("Could not get RA bit from reply", r, msg, &response);

	else if (n == 0)
		SERVFAIL("Recursion not available", 0, msg, &response);

	if (!response)
		/* No response, no reply */
		_getdns_cancel_reply(context, msg->request_id);

	else if ((r = getdns_reply(context, msg->request_id, response))) {
		fprintf(stderr, "Could not reply: %s\n",
		    getdns_get_errorstr_by_id(r));
		_getdns_cancel_reply(context, msg->request_id);
	}
	if (msg) {
		getdns_dict_destroy(msg->query);
		free(msg);
	}
	if (response)
		getdns_dict_destroy(response);
}	

void incoming_request_handler(getdns_context *context,
    getdns_dict *request, getdns_transaction_t request_id)
{
	getdns_bindata *qname;
	char *qname_str = NULL;
	uint32_t qtype;
	uint32_t qclass;
	getdns_return_t r;
	getdns_dict *header;
	uint32_t n;
	getdns_list *list;
	getdns_transaction_t transaction_id;
<<<<<<< HEAD
	getdns_dict *qext;
	dns_msg *msg;
	getdns_dict *response = NULL;

	assert(context);
	assert(request);

	if (!(msg = malloc(sizeof(dns_msg)))) {
		fprintf(stderr, "Could not handle incoming query due to "
				"memory error\n");
		getdns_dict_destroy(request);
		return;
	}
	msg->query = request;
	msg->request_id = request_id;
=======
	getdns_dict *qext = NULL;
>>>>>>> b56fbbb6

	if (!query_extensions_spc &&
	    !(query_extensions_spc = getdns_dict_create()))
		fprintf(stderr, "Could not create query extensions space\n");

	else if ((r = getdns_dict_set_dict(
	    query_extensions_spc, "qext", extensions)))
		fprintf(stderr, "Could not copy extensions in query extensions"
		                " space: %s\n", getdns_get_errorstr_by_id(r));

	else if ((r = getdns_dict_get_dict(query_extensions_spc,"qext",&qext)))
		fprintf(stderr, "Could not get query extensions from space: %s"
		              , getdns_get_errorstr_by_id(r));

	/* pass through the header and the OPT record */
	n = 0;
	msg->do_bit = msg->cd_bit = 0;
	msg->rt = GETDNS_RESOLUTION_STUB;
	(void) getdns_dict_get_int(msg->query, "/additional/0/do", &msg->do_bit);
	(void) getdns_dict_get_int(msg->query, "/header/cd", &msg->cd_bit);
	if ((r = getdns_context_get_resolution_type(context, &msg->rt)))
		fprintf(stderr, "Could get resolution type from context: %s\n",
		    getdns_get_errorstr_by_id(r));

	if (msg->rt == GETDNS_RESOLUTION_STUB) {
		(void)getdns_dict_set_int(
		    qext , "/add_opt_parameters/do_bit", msg->do_bit);
		if (!getdns_dict_get_dict(msg->query, "header", &header))
			(void)getdns_dict_set_dict(qext, "header", header);

	} else if (getdns_dict_get_int(extensions,"dnssec_return_status",&n) ||
	    n == GETDNS_EXTENSION_FALSE)
		(void)getdns_dict_set_int(qext, "dnssec_return_status",
		    msg->do_bit ? GETDNS_EXTENSION_TRUE : GETDNS_EXTENSION_FALSE);

	if (!getdns_dict_get_int(qext, "dnssec_return_status", &n) &&
	    n == GETDNS_EXTENSION_TRUE)
		(void) getdns_dict_set_int(qext, "dnssec_return_all_statuses",
		    msg->cd_bit ? GETDNS_EXTENSION_TRUE : GETDNS_EXTENSION_FALSE);

	if (!getdns_dict_get_int(msg->query,"/additional/0/extended_rcode",&n))
		(void)getdns_dict_set_int(
		    qext, "/add_opt_parameters/extended_rcode", n);

	if (!getdns_dict_get_int(msg->query, "/additional/0/version", &n))
		(void)getdns_dict_set_int(
		    qext, "/add_opt_parameters/version", n);

	if (!getdns_dict_get_int(
	    msg->query, "/additional/0/udp_payload_size", &n))
		(void)getdns_dict_set_int(qext,
		    "/add_opt_parameters/maximum_udp_payload_size", n);

	if (!getdns_dict_get_list(
	    msg->query, "/additional/0/rdata/options", &list))
		(void)getdns_dict_set_list(qext,
		    "/add_opt_parameters/options", list);

#if 0
	do {
		char *str = getdns_pretty_print_dict(msg->query);
		fprintf(stderr, "query: %s\n", str);
		free(str);
		str = getdns_pretty_print_dict(qext);
		fprintf(stderr, "query with extensions: %s\n", str);
		free(str);
	} while (0);
#endif
	if ((r = getdns_dict_get_bindata(msg->query,"/question/qname",&qname)))
		fprintf(stderr, "Could not get qname from query: %s\n",
		    getdns_get_errorstr_by_id(r));

	else if ((r = getdns_convert_dns_name_to_fqdn(qname, &qname_str)))
		fprintf(stderr, "Could not convert qname: %s\n",
		    getdns_get_errorstr_by_id(r));

	else if ((r=getdns_dict_get_int(msg->query,"/question/qtype",&qtype)))
		fprintf(stderr, "Could get qtype from query: %s\n",
		    getdns_get_errorstr_by_id(r));

	else if ((r=getdns_dict_get_int(msg->query,"/question/qclass",&qclass)))
		fprintf(stderr, "Could get qclass from query: %s\n",
		    getdns_get_errorstr_by_id(r));

	else if ((r = getdns_dict_set_int(qext, "specify_class", qclass)))
		fprintf(stderr, "Could set class from query: %s\n",
		    getdns_get_errorstr_by_id(r));

	else if ((r = getdns_general(context, qname_str, qtype,
	    qext, msg, &transaction_id, request_cb)))
		fprintf(stderr, "Could not schedule query: %s\n",
		    getdns_get_errorstr_by_id(r));
	else {
		DEBUG_TRACE("scheduled: %p %"PRIu64" for %s %d\n",
		    msg, transaction_id, qname_str, (int)qtype);
		free(qname_str);
		return;
	}
	free(qname_str);
	servfail(msg, &response);
	if (!response)
		/* No response, no reply */
		_getdns_cancel_reply(context, msg->request_id);

	else if ((r = getdns_reply(context, msg->request_id, response))) {
		fprintf(stderr, "Could not reply: %s\n",
		    getdns_get_errorstr_by_id(r));
		_getdns_cancel_reply(context, msg->request_id);
	}
	getdns_dict_destroy(msg->query);
	free(msg);
	if (response)
		getdns_dict_destroy(response);
}

int
main(int argc, char **argv)
{
	getdns_return_t r;

	name = the_root;
	if ((r = getdns_context_create(&context, 1))) {
		fprintf(stderr, "Create context failed: %d\n", (int)r);
		return r;
	}
	if ((r = getdns_context_set_use_threads(context, 1)))
		goto done_destroy_context;
	extensions = getdns_dict_create();
	if (! extensions) {
		fprintf(stderr, "Could not create extensions dict\n");
		r = GETDNS_RETURN_MEMORY_ERROR;
		goto done_destroy_context;
	}
	if ((r = parse_args(argc, argv)))
		goto done_destroy_context;

	if (query_file) {
		fp = fopen(query_file, "rt");
		if (fp == NULL) {
			fprintf(stderr, "Could not open query file: %s\n", query_file);
			goto done_destroy_context;
		}
	} else
		fp = stdin;

	if (listen_count || interactive) {
		if ((r = getdns_context_get_eventloop(context, &loop)))
			goto done_destroy_context;
		assert(loop);
	}
	if (listen_count)
		if ((r = getdns_context_set_listen_addresses(context,
		    incoming_request_handler, listen_list)))
			goto done_destroy_context;

	/* Make the call */
	if (interactive) {
		getdns_eventloop_event read_line_ev = {
		    &read_line_ev, read_line_cb, NULL, NULL, NULL };

		assert(loop);
		(void) loop->vmt->schedule(
		    loop, fileno(fp), -1, &read_line_ev);

		if (!query_file) {
			printf("> ");
			fflush(stdout);
		}
		loop->vmt->run(loop);
	}
	else if (listen_count) {
		assert(loop);
		loop->vmt->run(loop);
	} else
		r = do_the_call();

	if ((r == GETDNS_RETURN_GOOD && batch_mode))
		getdns_context_run(context);

	/* Clean up */
	getdns_dict_destroy(extensions);
done_destroy_context:
	getdns_context_destroy(context);

	if (listen_list)
		getdns_list_destroy(listen_list);

	if (fp)
		fclose(fp);

	if (r == CONTINUE)
		return 0;
	else if (r == CONTINUE_ERROR)
		return 1;
	fprintf(stdout, "\nAll done.\n");
	return r;
}

int get_rrtype(const char *t) {
	char *endptr;
	int r;

	switch (t[0]) {
	case 'A':
	case 'a': switch (t[1]) {
	          case '\0': return GETDNS_RRTYPE_A;
	          case '6': if (t[2] == '\0') return GETDNS_RRTYPE_A6;
                            return -1;
	          case 'A':
	          case 'a': /* before "AA", final "AA" (GETDNS_RRTYPE_AAAA) */
	                    if ((t[2]|0x20) == 'a' && (t[3]|0x20) == 'a' && t[4] == '\0')
	                              return GETDNS_RRTYPE_AAAA;
	                    return -1;
	          case 'F':
	          case 'f': /* before "AF", final "SDB" (GETDNS_RRTYPE_AFSDB) */
	                    if ((t[2]|0x20) == 's' && (t[3]|0x20) == 'd' && (t[4]|0x20) == 'b' && t[5] == '\0')
	                              return GETDNS_RRTYPE_AFSDB;
	                    return -1;
	          case 'P':
	          case 'p': /* before "AP", final "L" (GETDNS_RRTYPE_APL) */
	                    if ((t[2]|0x20) == 'l' && t[3] == '\0')
	                              return GETDNS_RRTYPE_APL;
	                    return -1;
	          case 'T':
	          case 't': /* before "AT", final "MA" (GETDNS_RRTYPE_ATMA) */
	                    if ((t[2]|0x20) == 'm' && (t[3]|0x20) == 'a' && t[4] == '\0')
	                              return GETDNS_RRTYPE_ATMA;
	                    return -1;
	          case 'X':
	          case 'x': /* before "AX", final "FR" (GETDNS_RRTYPE_AXFR) */
	                    if ((t[2]|0x20) == 'f' && (t[3]|0x20) == 'r' && t[4] == '\0')
	                              return GETDNS_RRTYPE_AXFR;
	                    return -1;
	          default : return -1;
	          };
	case 'C':
	case 'c': switch (t[1]) {
	          case 'A':
	          case 'a': /* before "CA", final "A" (GETDNS_RRTYPE_CAA) */
	                    if ((t[2]|0x20) == 'a' && t[3] == '\0')
	                              return GETDNS_RRTYPE_CAA;
	                    return -1;
	          case 'D':
	          case 'd': switch (t[2]) {
	                    case 'N':
	                    case 'n': /* before "CDN", final "SKEY" (GETDNS_RRTYPE_CDNSKEY) */
	                              if ((t[3]|0x20) == 's' && (t[4]|0x20) == 'k' && (t[5]|0x20) == 'e' && (t[6]|0x20) == 'y' && t[7] == '\0')
	                                        return GETDNS_RRTYPE_CDNSKEY;
	                              return -1;
	                    case 'S':
	                    case 's': if (t[3] == '\0') return GETDNS_RRTYPE_CDS;
	                              return -1;
	                    default : return -1;
	                    };
	          case 'E':
	          case 'e': /* before "CE", final "RT" (GETDNS_RRTYPE_CERT) */
	                    if ((t[2]|0x20) == 'r' && (t[3]|0x20) == 't' && t[4] == '\0')
	                              return GETDNS_RRTYPE_CERT;
	                    return -1;
	          case 'N':
	          case 'n': /* before "CN", final "AME" (GETDNS_RRTYPE_CNAME) */
	                    if ((t[2]|0x20) == 'a' && (t[3]|0x20) == 'm' && (t[4]|0x20) == 'e' && t[5] == '\0')
	                              return GETDNS_RRTYPE_CNAME;
	                    return -1;
	          case 'S':
	          case 's': /* before "CS", final "YNC" (GETDNS_RRTYPE_CSYNC) */
	                    if ((t[2]|0x20) == 'y' && (t[3]|0x20) == 'n' && (t[4]|0x20) == 'c' && t[5] == '\0')
	                              return GETDNS_RRTYPE_CSYNC;
	                    return -1;

	          default : return -1;
	          };
	case 'D':
	case 'd': switch (t[1]) {
	          case 'H':
	          case 'h': /* before "DH", final "CID" (GETDNS_RRTYPE_DHCID) */
	                    if ((t[2]|0x20) == 'c' && (t[3]|0x20) == 'i' && (t[4]|0x20) == 'd' && t[5] == '\0')
	                              return GETDNS_RRTYPE_DHCID;
	                    return -1;
	          case 'L':
	          case 'l': /* before "DL", final "V" (GETDNS_RRTYPE_DLV) */
	                    if ((t[2]|0x20) == 'v' && t[3] == '\0')
	                              return GETDNS_RRTYPE_DLV;
	                    return -1;
	          case 'N':
	          case 'n': switch (t[2]) {
	                    case 'A':
	                    case 'a': /* before "DNA", final "ME" (GETDNS_RRTYPE_DNAME) */
	                              if ((t[3]|0x20) == 'm' && (t[4]|0x20) == 'e' && t[5] == '\0')
	                                        return GETDNS_RRTYPE_DNAME;
	                              return -1;
	                    case 'S':
	                    case 's': /* before "DNS", final "KEY" (GETDNS_RRTYPE_DNSKEY) */
	                              if ((t[3]|0x20) == 'k' && (t[4]|0x20) == 'e' && (t[5]|0x20) == 'y' && t[6] == '\0')
	                                        return GETDNS_RRTYPE_DNSKEY;
	                              return -1;
	                    default : return -1;
	                    };
	          case 'S':
	          case 's': if (t[2] == '\0') return GETDNS_RRTYPE_DS;
	                    return -1;
	          default : return -1;
	          };
	case 'E':
	case 'e': switch (t[1]) {
	          case 'I':
	          case 'i': /* before "EI", final "D" (GETDNS_RRTYPE_EID) */
	                    if ((t[2]|0x20) == 'd' && t[3] == '\0')
	                              return GETDNS_RRTYPE_EID;
	                    return -1;
	          case 'U':
	          case 'u': /* before "EU", next "I" */
	                    if ((t[2]|0x20) != 'i')
	                              return -1;
	                    switch (t[3]) {
	                    case '4': /* before "EUI4", final "8" (GETDNS_RRTYPE_EUI48) */
	                              if (t[4] == '8' && t[5] == '\0')
	                                        return GETDNS_RRTYPE_EUI48;
	                              return -1;
	                    case '6': /* before "EUI6", final "4" (GETDNS_RRTYPE_EUI64) */
	                              if (t[4] == '4' && t[5] == '\0')
	                                        return GETDNS_RRTYPE_EUI64;
	                              return -1;
	                    default : return -1;
	                    };
	          default : return -1;
	          };
	case 'G':
	case 'g': switch (t[1]) {
	          case 'I':
	          case 'i': /* before "GI", final "D" (GETDNS_RRTYPE_GID) */
	                    if ((t[2]|0x20) == 'd' && t[3] == '\0')
	                              return GETDNS_RRTYPE_GID;
	                    return -1;
	          case 'P':
	          case 'p': /* before "GP", final "OS" (GETDNS_RRTYPE_GPOS) */
	                    if ((t[2]|0x20) == 'o' && (t[3]|0x20) == 's' && t[4] == '\0')
	                              return GETDNS_RRTYPE_GPOS;
	                    return -1;
	          default : return -1;
	          };
	case 'H':
	case 'h': /* before "H", next "I" */
	          if ((t[1]|0x20) != 'i')
	                    return -1;
	          switch (t[2]) {
	          case 'N':
	          case 'n': /* before "HIN", final "FO" (GETDNS_RRTYPE_HINFO) */
	                    if ((t[3]|0x20) == 'f' && (t[4]|0x20) == 'o' && t[5] == '\0')
	                              return GETDNS_RRTYPE_HINFO;
	                    return -1;
	          case 'P':
	          case 'p': if (t[3] == '\0') return GETDNS_RRTYPE_HIP;
	                    return -1;
	          default : return -1;
	          };
	case 'I':
	case 'i': switch (t[1]) {
	          case 'P':
	          case 'p': /* before "IP", final "SECKEY" (GETDNS_RRTYPE_IPSECKEY) */
	                    if ((t[2]|0x20) == 's' && (t[3]|0x20) == 'e' && (t[4]|0x20) == 'c' && (t[5]|0x20) == 'k' && (t[6]|0x20) == 'e' && (t[7]|0x20) == 'y' && t[8] == '\0')
	                              return GETDNS_RRTYPE_IPSECKEY;
	                    return -1;
	          case 'S':
	          case 's': /* before "IS", final "DN" (GETDNS_RRTYPE_ISDN) */
	                    if ((t[2]|0x20) == 'd' && (t[3]|0x20) == 'n' && t[4] == '\0')
	                              return GETDNS_RRTYPE_ISDN;
	                    return -1;
	          case 'X':
	          case 'x': /* before "IX", final "FR" (GETDNS_RRTYPE_IXFR) */
	                    if ((t[2]|0x20) == 'f' && (t[3]|0x20) == 'r' && t[4] == '\0')
	                              return GETDNS_RRTYPE_IXFR;
	                    return -1;
	          default : return -1;
	          };
	case 'K':
	case 'k': switch (t[1]) {
	          case 'E':
	          case 'e': /* before "KE", final "Y" (GETDNS_RRTYPE_KEY) */
	                    if ((t[2]|0x20) == 'y' && t[3] == '\0')
	                              return GETDNS_RRTYPE_KEY;
	                    return -1;
	          case 'X':
	          case 'x': if (t[2] == '\0') return GETDNS_RRTYPE_KX;
	                    return -1;
	          default : return -1;
	          };
	case 'L':
	case 'l': switch (t[1]) {
	          case '3': /* before "L3", final "2" (GETDNS_RRTYPE_L32) */
	                    if (t[2] == '2' && t[3] == '\0')
	                              return GETDNS_RRTYPE_L32;
	                    return -1;
	          case '6': /* before "L6", final "4" (GETDNS_RRTYPE_L64) */
	                    if (t[2] == '4' && t[3] == '\0')
	                              return GETDNS_RRTYPE_L64;
	                    return -1;
	          case 'O':
	          case 'o': /* before "LO", final "C" (GETDNS_RRTYPE_LOC) */
	                    if ((t[2]|0x20) == 'c' && t[3] == '\0')
	                              return GETDNS_RRTYPE_LOC;
	                    return -1;
	          case 'P':
	          case 'p': if (t[2] == '\0') return GETDNS_RRTYPE_LP;
	                    return -1;
	          default : return -1;
	          };
	case 'M':
	case 'm': switch (t[1]) {
	          case 'A':
	          case 'a': /* before "MA", next "IL" */
	                    if ((t[2]|0x20) != 'i' && (t[3]|0x20) != 'l')
	                              return -1;
	                    switch (t[4]) {
	                    case 'A':
	                    case 'a': if (t[5] == '\0') return GETDNS_RRTYPE_MAILA;
	                              return -1;
	                    case 'B':
	                    case 'b': if (t[5] == '\0') return GETDNS_RRTYPE_MAILB;
	                              return -1;
	                    default : return -1;
	                    };
	          case 'B':
	          case 'b': if (t[2] == '\0') return GETDNS_RRTYPE_MB;
                            return -1;
	          case 'D':
	          case 'd': if (t[2] == '\0') return GETDNS_RRTYPE_MD;
                            return -1;
	          case 'F':
	          case 'f': if (t[2] == '\0') return GETDNS_RRTYPE_MF;
                            return -1;
	          case 'G':
	          case 'g': if (t[2] == '\0') return GETDNS_RRTYPE_MG;
                            return -1;
	          case 'I':
	          case 'i': /* before "MI", final "NFO" (GETDNS_RRTYPE_MINFO) */
	                    if ((t[2]|0x20) == 'n' && (t[3]|0x20) == 'f' && (t[4]|0x20) == 'o' && t[5] == '\0')
	                              return GETDNS_RRTYPE_MINFO;
	                    return -1;
	          case 'R':
	          case 'r': if (t[2] == '\0') return GETDNS_RRTYPE_MR;
	                    return -1;
	          case 'X':
	          case 'x': if (t[2] == '\0') return GETDNS_RRTYPE_MX;
	                    return -1;
	          default : return -1;
	          };
	case 'N':
	case 'n': switch (t[1]) {
	          case 'A':
	          case 'a': /* before "NA", final "PTR" (GETDNS_RRTYPE_NAPTR) */
	                    if ((t[2]|0x20) == 'p' && (t[3]|0x20) == 't' && (t[4]|0x20) == 'r' && t[5] == '\0')
	                              return GETDNS_RRTYPE_NAPTR;
	                    return -1;
	          case 'I':
	          case 'i': switch (t[2]) {
	                    case 'D':
	                    case 'd': if (t[3] == '\0') return GETDNS_RRTYPE_NID;
	                              return -1;
	                    case 'M':
	                    case 'm': /* before "NIM", final "LOC" (GETDNS_RRTYPE_NIMLOC) */
	                              if ((t[3]|0x20) == 'l' && (t[4]|0x20) == 'o' && (t[5]|0x20) == 'c' && t[6] == '\0')
	                                        return GETDNS_RRTYPE_NIMLOC;
	                              return -1;
	                    case 'N':
	                    case 'n': /* before "NIN", final "FO" (GETDNS_RRTYPE_NINFO) */
	                              if ((t[3]|0x20) == 'f' && (t[4]|0x20) == 'o' && t[5] == '\0')
	                                        return GETDNS_RRTYPE_NINFO;
	                              return -1;
	                    default : return -1;
	                    };
	          case 'S':
	          case 's': switch (t[2]) {
	                    case '\0': return GETDNS_RRTYPE_NS;
	                    case 'A':
	                    case 'a': /* before "NSA", final "P" (GETDNS_RRTYPE_NSAP) */
	                              if ((t[3]|0x20) == 'p' && t[4] == '\0')
	                                        return GETDNS_RRTYPE_NSAP;
	                              return -1;
	                    case 'E':
	                    case 'e': /* before "NSE", final "C3PARAM" (GETDNS_RRTYPE_NSEC3PARAM) */
	                              if ((t[3]|0x20) == 'c' && t[4] == '3' && (t[5]|0x20) == 'p' && (t[6]|0x20) == 'a' && (t[7]|0x20) == 'r' && (t[8]|0x20) == 'a' && (t[9]|0x20) == 'm' && t[10] == '\0')
	                                        return GETDNS_RRTYPE_NSEC3PARAM;
	                              return -1;
	                    default : return -1;
	                    };
	          case 'U':
	          case 'u': /* before "NU", final "LL" (GETDNS_RRTYPE_NULL) */
	                    if ((t[2]|0x20) == 'l' && (t[3]|0x20) == 'l' && t[4] == '\0')
	                              return GETDNS_RRTYPE_NULL;
	                    return -1;
	          case 'X':
	          case 'x': /* before "NX", final "T" (GETDNS_RRTYPE_NXT) */
	                    if ((t[2]|0x20) == 't' && t[3] == '\0')
	                              return GETDNS_RRTYPE_NXT;
	                    return -1;
	          default : return -1;
	          };
	case 'O':
	case 'o': /* before "O", next "P" */
	          if ((t[1]|0x20) != 'p')
	                    return -1;
	          switch (t[2]) {
	          case 'E':
	          case 'e': /* before "OPE", final "NPGPKEY" (GETDNS_RRTYPE_OPENPGPKEY) */
	                    if ((t[3]|0x20) == 'n' && (t[4]|0x20) == 'p' && (t[5]|0x20) == 'g' && (t[6]|0x20) == 'p' && (t[7]|0x20) == 'k' && (t[8]|0x20) == 'e' && (t[9]|0x20) == 'y' && t[10] == '\0')
	                              return GETDNS_RRTYPE_OPENPGPKEY;
	                    return -1;
	          case 'T':
	          case 't': if (t[3] == '\0') return GETDNS_RRTYPE_OPT;
	                    return -1;
	          default : return -1;
	          };
	case 'P':
	case 'p': switch (t[1]) {
	          case 'T':
	          case 't': /* before "PT", final "R" (GETDNS_RRTYPE_PTR) */
	                    if ((t[2]|0x20) == 'r' && t[3] == '\0')
	                              return GETDNS_RRTYPE_PTR;
	                    return -1;
	          case 'X':
	          case 'x': if (t[2] == '\0') return GETDNS_RRTYPE_PX;
	                    return -1;
	          default : return -1;
	          };
	case 'R':
	case 'r': switch (t[1]) {
	          case 'K':
	          case 'k': /* before "RK", final "EY" (GETDNS_RRTYPE_RKEY) */
	                    if ((t[2]|0x20) == 'e' && (t[3]|0x20) == 'y' && t[4] == '\0')
	                              return GETDNS_RRTYPE_RKEY;
	                    return -1;
	          case 'P':
	          case 'p': if (t[2] == '\0') return GETDNS_RRTYPE_RP;
	                    return -1;
	          case 'R':
	          case 'r': /* before "RR", final "SIG" (GETDNS_RRTYPE_RRSIG) */
	                    if ((t[2]|0x20) == 's' && (t[3]|0x20) == 'i' && (t[4]|0x20) == 'g' && t[5] == '\0')
	                              return GETDNS_RRTYPE_RRSIG;
	                    return -1;
	          case 'T':
	          case 't': if (t[2] == '\0') return GETDNS_RRTYPE_RT;
	                    return -1;
	          default : return -1;
	          };
	case 'S':
	case 's': switch (t[1]) {
	          case 'I':
	          case 'i': switch (t[2]) {
	                    case 'G':
	                    case 'g': if (t[3] == '\0') return GETDNS_RRTYPE_SIG;
	                              return -1;
	                    case 'N':
	                    case 'n': /* before "SIN", final "K" (GETDNS_RRTYPE_SINK) */
	                              if ((t[3]|0x20) == 'k' && t[4] == '\0')
	                                        return GETDNS_RRTYPE_SINK;
	                              return -1;
	                    default : return -1;
	                    };
	          case 'O':
	          case 'o': /* before "SO", final "A" (GETDNS_RRTYPE_SOA) */
	                    if ((t[2]|0x20) == 'a' && t[3] == '\0')
	                              return GETDNS_RRTYPE_SOA;
	                    return -1;
	          case 'P':
	          case 'p': /* before "SP", final "F" (GETDNS_RRTYPE_SPF) */
	                    if ((t[2]|0x20) == 'f' && t[3] == '\0')
	                              return GETDNS_RRTYPE_SPF;
	                    return -1;
	          case 'R':
	          case 'r': /* before "SR", final "V" (GETDNS_RRTYPE_SRV) */
	                    if ((t[2]|0x20) == 'v' && t[3] == '\0')
	                              return GETDNS_RRTYPE_SRV;
	                    return -1;
	          case 'S':
	          case 's': /* before "SS", final "HFP" (GETDNS_RRTYPE_SSHFP) */
	                    if ((t[2]|0x20) == 'h' && (t[3]|0x20) == 'f' && (t[4]|0x20) == 'p' && t[5] == '\0')
	                              return GETDNS_RRTYPE_SSHFP;
	                    return -1;
	          default : return -1;
	          };
	case 'T':
	case 't': switch (t[1]) {
	          case 'A':
	          case 'a': /* before "TA", final "LINK" (GETDNS_RRTYPE_TALINK) */
	                    if ((t[2]|0x20) == 'l' && (t[3]|0x20) == 'i' && (t[4]|0x20) == 'n' && (t[5]|0x20) == 'k' && t[6] == '\0')
	                              return GETDNS_RRTYPE_TALINK;
	                    return -1;
	          case 'K':
	          case 'k': /* before "TK", final "EY" (GETDNS_RRTYPE_TKEY) */
	                    if ((t[2]|0x20) == 'e' && (t[3]|0x20) == 'y' && t[4] == '\0')
	                              return GETDNS_RRTYPE_TKEY;
	                    return -1;
	          case 'L':
	          case 'l': /* before "TL", final "SA" (GETDNS_RRTYPE_TLSA) */
	                    if ((t[2]|0x20) == 's' && (t[3]|0x20) == 'a' && t[4] == '\0')
	                              return GETDNS_RRTYPE_TLSA;
	                    return -1;
	          case 'S':
	          case 's': /* before "TS", final "IG" (GETDNS_RRTYPE_TSIG) */
	                    if ((t[2]|0x20) == 'i' && (t[3]|0x20) == 'g' && t[4] == '\0')
	                              return GETDNS_RRTYPE_TSIG;
	                    return -1;
	          case 'X':
	          case 'x': /* before "TX", final "T" (GETDNS_RRTYPE_TXT) */
	                    if ((t[2]|0x20) == 't' && t[3] == '\0')
	                              return GETDNS_RRTYPE_TXT;
	                    return -1;
	          case 'Y':
		  case 'y': /* before "TY", then "PE" followed by a number */
	                    if ((t[2]|0x20) == 'p' && (t[3]|0x20) == 'e' && t[4] != '\0') {
	                            r = (int) strtol(t + 4, &endptr, 10);
	                            if (*endptr == '\0') return r;
	                    }
	                    return -1;
	          default : return -1;
	          };
	case 'U':
	case 'u': switch (t[1]) {
	          case 'I':
	          case 'i': switch (t[2]) {
	                    case 'D':
	                    case 'd': if (t[3] == '\0') return GETDNS_RRTYPE_UID;
	                              return -1;
	                    case 'N':
	                    case 'n': /* before "UIN", final "FO" (GETDNS_RRTYPE_UINFO) */
	                              if ((t[3]|0x20) == 'f' && (t[4]|0x20) == 'o' && t[5] == '\0')
	                                        return GETDNS_RRTYPE_UINFO;
	                              return -1;
	                    default : return -1;
	                    };
	          case 'N':
	          case 'n': /* before "UN", final "SPEC" (GETDNS_RRTYPE_UNSPEC) */
	                    if ((t[2]|0x20) == 's' && (t[3]|0x20) == 'p' && (t[4]|0x20) == 'e' && (t[5]|0x20) == 'c' && t[6] == '\0')
	                              return GETDNS_RRTYPE_UNSPEC;
	                    return -1;
	          case 'R':
	          case 'r': /* before "UR", final "I" (GETDNS_RRTYPE_URI) */
	                    if ((t[2]|0x20) == 'i' && t[3] == '\0')
	                              return GETDNS_RRTYPE_URI;
	                    return -1;
	          default : return -1;
	          };
	case 'W':
	case 'w': /* before "W", final "KS" (GETDNS_RRTYPE_WKS) */
	          if ((t[1]|0x20) == 'k' && (t[2]|0x20) == 's' && t[3] == '\0')
	                    return GETDNS_RRTYPE_WKS;
	          return -1;
	case 'X':
	case 'x': /* before "X", final "25" (GETDNS_RRTYPE_X25) */
	          if (t[1] == '2' && t[2] == '5' && t[3] == '\0')
	                    return GETDNS_RRTYPE_X25;
	          return -1;
	default : return -1;
	};
}
<|MERGE_RESOLUTION|>--- conflicted
+++ resolved
@@ -50,227 +50,6 @@
 
 #define EXAMPLE_PIN "pin-sha256=\"E9CZ9INDbd+2eRQozYqqbQ2yXLVKB9+xcprMF+44U1g=\""
 
-<<<<<<< HEAD
-=======
-/* Eventloop based on select */
-typedef struct my_eventloop {
-	getdns_eventloop        base;
-	getdns_eventloop_event *fd_events[FD_SETSIZE];
-	uint64_t                fd_timeout_times[FD_SETSIZE];
-	getdns_eventloop_event *timeout_events[MAX_TIMEOUTS];
-	uint64_t                timeout_times[MAX_TIMEOUTS];
-} my_eventloop;
-
-static uint64_t get_now_plus(uint64_t amount)
-{
-	struct timeval tv;
-	uint64_t       now;
-	
-	if (gettimeofday(&tv, NULL)) {
-		perror("gettimeofday() failed");
-		exit(EXIT_FAILURE);
-	}
-	now = tv.tv_sec * 1000000 + tv.tv_usec;
-
-	return (now + amount * 1000) >= now ? now + amount * 1000 : -1;
-}
-
-getdns_return_t
-my_eventloop_schedule(getdns_eventloop *loop,
-    int fd, uint64_t timeout, getdns_eventloop_event *event)
-{
-	my_eventloop *my_loop  = (my_eventloop *)loop;
-	size_t        i;
-
-	DEBUG_SCHED( "%s(loop: %p, fd: %d, timeout: %"PRIu64", event: %p, FD_SETSIZE: %d)\n"
-	        , __FUNCTION__, loop, fd, timeout, event, FD_SETSIZE);
-
-	assert(loop);
-	assert(event);
-	assert(fd < FD_SETSIZE);
-
-	if (fd >= 0 && (event->read_cb || event->write_cb)) {
-		assert(my_loop->fd_events[fd] == NULL);
-
-		my_loop->fd_events[fd] = event;
-		my_loop->fd_timeout_times[fd] = get_now_plus(timeout);
-		event->ev = (void *) (intptr_t) fd + 1;
-
-		DEBUG_SCHED( "scheduled read/write at %d\n", fd);
-		return GETDNS_RETURN_GOOD;
-	}
-
-	assert(event->timeout_cb && !event->read_cb && !event->write_cb);
-
-	for (i = 0; i < MAX_TIMEOUTS; i++) {
-		if (my_loop->timeout_events[i] == NULL) {
-			my_loop->timeout_events[i] = event;
-			my_loop->timeout_times[i] = get_now_plus(timeout);
-			event->ev = (void *) (intptr_t) i + 1;
-
-			DEBUG_SCHED( "scheduled timeout at %d\n", (int)i);
-			return GETDNS_RETURN_GOOD;
-		}
-	}
-	return GETDNS_RETURN_GENERIC_ERROR;
-}
-
-getdns_return_t
-my_eventloop_clear(getdns_eventloop *loop, getdns_eventloop_event *event)
-{
-	my_eventloop *my_loop = (my_eventloop *)loop;
-	size_t i;
-
-	assert(loop);
-	assert(event);
-
-	DEBUG_SCHED( "%s(loop: %p, event: %p)\n", __FUNCTION__, loop, event);
-
-	i = (intptr_t)event->ev - 1;
-	assert(i >= 0 && i < FD_SETSIZE);
-
-	if (event->timeout_cb && !event->read_cb && !event->write_cb) {
-		assert(my_loop->timeout_events[i] == event);
-		my_loop->timeout_events[i] = NULL;
-	} else {
-		assert(my_loop->fd_events[i] == event);
-		my_loop->fd_events[i] = NULL;
-	}
-	event->ev = NULL;
-	return GETDNS_RETURN_GOOD;
-}
-
-void my_eventloop_cleanup(getdns_eventloop *loop)
-{
-}
-
-void my_read_cb(int fd, getdns_eventloop_event *event)
-{
-	DEBUG_SCHED( "%s(fd: %d, event: %p)\n", __FUNCTION__, fd, event);
-	event->read_cb(event->userarg);
-}
-
-void my_write_cb(int fd, getdns_eventloop_event *event)
-{
-	DEBUG_SCHED( "%s(fd: %d, event: %p)\n", __FUNCTION__, fd, event);
-	event->write_cb(event->userarg);
-}
-
-void my_timeout_cb(int fd, getdns_eventloop_event *event)
-{
-	DEBUG_SCHED( "%s(fd: %d, event: %p)\n", __FUNCTION__, fd, event);
-	event->timeout_cb(event->userarg);
-}
-
-void my_eventloop_run_once(getdns_eventloop *loop, int blocking)
-{
-	my_eventloop *my_loop = (my_eventloop *)loop;
-
-	fd_set   readfds, writefds;
-	int      fd, max_fd = -1;
-	uint64_t now, timeout = (uint64_t)-1;
-	size_t   i;
-	struct timeval tv;
-
-	assert(loop);
-
-	FD_ZERO(&readfds);
-	FD_ZERO(&writefds);
-	now = get_now_plus(0);
-
-	for (i = 0; i < MAX_TIMEOUTS; i++) {
-		if (!my_loop->timeout_events[i])
-			continue;
-		if (now > my_loop->timeout_times[i])
-			my_timeout_cb(-1, my_loop->timeout_events[i]);
-		else if (my_loop->timeout_times[i] < timeout)
-			timeout = my_loop->timeout_times[i];
-	}
-	for (fd = 0; fd < FD_SETSIZE; fd++) {
-		if (!my_loop->fd_events[fd])
-			continue;
-		if (my_loop->fd_events[fd]->read_cb)
-			FD_SET(fd, &readfds);
-		if (my_loop->fd_events[fd]->write_cb)
-			FD_SET(fd, &writefds);
-		if (fd > max_fd)
-			max_fd = fd;
-		if (my_loop->fd_timeout_times[fd] < timeout)
-			timeout = my_loop->fd_timeout_times[fd];
-	}
-	if (max_fd == -1 && timeout == (uint64_t)-1)
-		return;
-
-	if (! blocking || now > timeout) {
-		tv.tv_sec = 0;
-		tv.tv_usec = 0;
-	} else if (timeout != (uint64_t)-1) {
-		tv.tv_sec  = (timeout - now) / 1000000;
-		tv.tv_usec = (timeout - now) % 1000000;
-	}
-	if (select(max_fd + 1, &readfds, &writefds, NULL, 
-	    (timeout == ((uint64_t)-1) ? NULL : &tv)) < 0) {
-		perror("select() failed");
-		exit(EXIT_FAILURE);
-	}
-	now = get_now_plus(0);
-	for (fd = 0; fd < FD_SETSIZE; fd++) {
-		if (my_loop->fd_events[fd] &&
-		    my_loop->fd_events[fd]->read_cb &&
-		    FD_ISSET(fd, &readfds))
-			my_read_cb(fd, my_loop->fd_events[fd]);
-
-		if (my_loop->fd_events[fd] &&
-		    my_loop->fd_events[fd]->write_cb &&
-		    FD_ISSET(fd, &writefds))
-			my_write_cb(fd, my_loop->fd_events[fd]);
-
-		if (my_loop->fd_events[fd] &&
-		    my_loop->fd_events[fd]->timeout_cb &&
-		    now > my_loop->fd_timeout_times[fd])
-			my_timeout_cb(fd, my_loop->fd_events[fd]);
-
-		i = fd;
-		if (my_loop->timeout_events[i] &&
-		    my_loop->timeout_events[i]->timeout_cb &&
-		    now > my_loop->timeout_times[i])
-			my_timeout_cb(-1, my_loop->timeout_events[i]);
-	}
-}
-
-void my_eventloop_run(getdns_eventloop *loop)
-{
-	my_eventloop *my_loop = (my_eventloop *)loop;
-	size_t        i;
-
-	assert(loop);
-
-	i = 0;
-	while (i < MAX_TIMEOUTS) {
-		if (my_loop->fd_events[i] || my_loop->timeout_events[i]) {
-			my_eventloop_run_once(loop, 1);
-			i = 0;
-		} else {
-			i++;
-		}
-	}
-}
-
-void my_eventloop_init(my_eventloop *loop)
-{
-	static getdns_eventloop_vmt my_eventloop_vmt = {
-		my_eventloop_cleanup,
-		my_eventloop_schedule,
-		my_eventloop_clear,
-		my_eventloop_run,
-		my_eventloop_run_once
-	};
-
-	(void) memset(loop, 0, sizeof(my_eventloop));
-	loop->base.vmt = &my_eventloop_vmt;
-}
-
->>>>>>> b56fbbb6
 static int quiet = 0;
 static int batch_mode = 0;
 static char *query_file = NULL;
@@ -1446,25 +1225,7 @@
 	uint32_t n;
 	getdns_list *list;
 	getdns_transaction_t transaction_id;
-<<<<<<< HEAD
-	getdns_dict *qext;
-	dns_msg *msg;
-	getdns_dict *response = NULL;
-
-	assert(context);
-	assert(request);
-
-	if (!(msg = malloc(sizeof(dns_msg)))) {
-		fprintf(stderr, "Could not handle incoming query due to "
-				"memory error\n");
-		getdns_dict_destroy(request);
-		return;
-	}
-	msg->query = request;
-	msg->request_id = request_id;
-=======
 	getdns_dict *qext = NULL;
->>>>>>> b56fbbb6
 
 	if (!query_extensions_spc &&
 	    !(query_extensions_spc = getdns_dict_create()))
