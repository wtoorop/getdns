#
# @configure_input@
#

package = @PACKAGE_NAME@
version = @PACKAGE_VERSION@
tarname = @PACKAGE_TARNAME@
distdir = $(tarname)-$(version)

prefix = @prefix@
exec_prefix = @exec_prefix@
bindir = @bindir@
LIBTOOL = @libtool@

srcdir = @srcdir@
VPATH = @srcdir@

CC=gcc
CFLAGS=@CFLAGS@ -Wall -I$(srcdir)/ -I$(srcdir)/../ -I/usr/local/include -std=c99 $(cflags)
LDFLAGS=@LDFLAGS@ -L. -L.. -L/usr/local/lib 
LDLIBS=-lgetdns @LIBS@
PROGRAMS=tests_dict tests_list tests_stub_async tests_stub_sync

.SUFFIXES: .c .o .a .lo .h

.c.o:
	$(CC) $(CFLAGS) -c $< -o $@

default: all

all: $(PROGRAMS)

tests_dict: tests_dict.o testmessages.o
	$(LIBTOOL) --tag=CC --mode=link $(CC) $(CFLAGS) $(LDFLAGS) $(LDLIBS) -o $@ tests_dict.o testmessages.o

tests_list: tests_list.o testmessages.o
	$(LIBTOOL) --tag=CC --mode=link $(CC) $(CFLAGS) $(LDFLAGS) $(LDLIBS) -o $@ tests_list.o testmessages.o

<<<<<<< HEAD
tests_list_mu: tests_list_mu.o
    $(LIBTOOL) --tag=CC --mode=link $(CC) $(CFLAGS) $(LDFLAGS) $(LDLIBS) -lcunit -o $@ tests_list_mu.o

=======
>>>>>>> 0c0d5b63
tests_stub_async: tests_stub_async.o testmessages.o
	$(LIBTOOL) --tag=CC --mode=link $(CC) $(CFLAGS) $(LDFLAGS) $(LDLIBS) -o $@ tests_stub_async.o testmessages.o

tests_stub_sync: tests_stub_sync.o
	$(LIBTOOL) --tag=CC --mode=link $(CC) $(CFLAGS) $(LDFLAGS) $(LDLIBS) -o $@ tests_stub_sync.o

test:	all
	./testscript.sh
	@echo "All tests OK"

clean:
	rm -f *.o $(PROGRAMS)
	rm -rf .libs

distclean : clean
	rm -f Makefile config.status config.log
	rm -Rf autom4te.cache

$(distdir): FORCE
	mkdir -p $(distdir)/src
	cp configure.ac $(distdir)
	cp configure $(distdir)
	cp Makefile.in $(distdir)
	cp src/Makefile.in $(distdir)/src

distcheck: $(distdir).tar.gz
	gzip -cd $(distdir).tar.gz | tar xvf -
	cd $(distdir) && ./configure
	cd $(distdir) && $(MAKE) all
	cd $(distdir) && $(MAKE) check
	cd $(distdir) && $(MAKE) DESTDIR=$${PWD}/_inst install
	cd $(distdir) && $(MAKE) DESTDIR=$${PWD}/_inst uninstall
	@remaining="`find $${PWD}/$(distdir)/_inst -type f | wc -l`"; \
	if test "$${remaining}" -ne 0; then
	  echo "@@@ $${remaining} file(s) remaining in stage directory!"; \
	  exit 1; \
	fi
	cd $(distdir) && $(MAKE) clean
	rm -rf $(distdir)
	@echo "*** Package $(distdir).tar.gz is ready for distribution"

Makefile: Makefile.in ../../config.status
	cd ../.. && ./config.status $@

configure.status: configure
	cd ../.. && ./config.status --recheck

.PHONY: clean test<|MERGE_RESOLUTION|>--- conflicted
+++ resolved
@@ -36,12 +36,6 @@
 tests_list: tests_list.o testmessages.o
 	$(LIBTOOL) --tag=CC --mode=link $(CC) $(CFLAGS) $(LDFLAGS) $(LDLIBS) -o $@ tests_list.o testmessages.o
 
-<<<<<<< HEAD
-tests_list_mu: tests_list_mu.o
-    $(LIBTOOL) --tag=CC --mode=link $(CC) $(CFLAGS) $(LDFLAGS) $(LDLIBS) -lcunit -o $@ tests_list_mu.o
-
-=======
->>>>>>> 0c0d5b63
 tests_stub_async: tests_stub_async.o testmessages.o
 	$(LIBTOOL) --tag=CC --mode=link $(CC) $(CFLAGS) $(LDFLAGS) $(LDLIBS) -o $@ tests_stub_async.o testmessages.o
 
