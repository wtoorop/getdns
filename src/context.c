/**
 *
 * \file context.c
 * @brief getdns context management functions
 *
 * Declarations taken from the getdns API description pseudo implementation.
 *
 */

/*
 * Copyright (c) 2013, NLnet Labs, Verisign, Inc.
 * All rights reserved.
 *
 * Redistribution and use in source and binary forms, with or without
 * modification, are permitted provided that the following conditions are met:
 * * Redistributions of source code must retain the above copyright
 *   notice, this list of conditions and the following disclaimer.
 * * Redistributions in binary form must reproduce the above copyright
 *   notice, this list of conditions and the following disclaimer in the
 *   documentation and/or other materials provided with the distribution.
 * * Neither the names of the copyright holders nor the
 *   names of its contributors may be used to endorse or promote products
 *   derived from this software without specific prior written permission.
 *
 * THIS SOFTWARE IS PROVIDED BY THE COPYRIGHT HOLDERS AND CONTRIBUTORS "AS IS" AND
 * ANY EXPRESS OR IMPLIED WARRANTIES, INCLUDING, BUT NOT LIMITED TO, THE IMPLIED
 * WARRANTIES OF MERCHANTABILITY AND FITNESS FOR A PARTICULAR PURPOSE ARE
 * DISCLAIMED. IN NO EVENT SHALL Verisign, Inc. BE LIABLE FOR ANY
 * DIRECT, INDIRECT, INCIDENTAL, SPECIAL, EXEMPLARY, OR CONSEQUENTIAL DAMAGES
 * (INCLUDING, BUT NOT LIMITED TO, PROCUREMENT OF SUBSTITUTE GOODS OR SERVICES;
 * LOSS OF USE, DATA, OR PROFITS; OR BUSINESS INTERRUPTION) HOWEVER CAUSED AND
 * ON ANY THEORY OF LIABILITY, WHETHER IN CONTRACT, STRICT LIABILITY, OR TORT
 * (INCLUDING NEGLIGENCE OR OTHERWISE) ARISING IN ANY WAY OUT OF THE USE OF THIS
 * SOFTWARE, EVEN IF ADVISED OF THE POSSIBILITY OF SUCH DAMAGE.
 */

#include "config.h"

#ifndef USE_WINSOCK
#include <arpa/inet.h>
#include <sys/time.h>
#include <netdb.h>
#else
#include <winsock2.h>
#include <iphlpapi.h>
typedef unsigned short in_port_t;

#include <openssl/x509.h>
#include <openssl/pem.h>
#include <openssl/bio.h>

#include <stdio.h>
#include <windows.h>
#include <wincrypt.h>
#endif

#include <sys/stat.h>
#include <string.h>
#include <stdio.h>
#include <stdlib.h>

#include <assert.h>
#include <ctype.h>

#include "config.h"
#ifdef HAVE_LIBUNBOUND
#include <unbound.h>
#endif
#include "debug.h"
#include "gldns/str2wire.h"
#include "gldns/wire2str.h"
#include "context.h"
#include "types-internal.h"
#include "util-internal.h"
#include "dnssec.h"
#include "stub.h"
#include "list.h"
#include "dict.h"
#include "pubkey-pinning.h"

#define GETDNS_PORT_ZERO 0
#define GETDNS_PORT_DNS 53
#define GETDNS_PORT_DNS_OVER_TLS 853
#define GETDNS_STR_PORT_ZERO "0"
#define GETDNS_STR_PORT_DNS "53"
#define GETDNS_STR_PORT_DNS_OVER_TLS "853"

void *plain_mem_funcs_user_arg = MF_PLAIN;

typedef struct host_name_addrs {
	_getdns_rbnode_t node;
	getdns_list *ipv4addrs;
	getdns_list *ipv6addrs;
	uint8_t host_name[];
} host_name_addrs;


/*  If changing these lists also remember to 
    change the value of GETDNS_UPSTREAM_TRANSPORTS */
static getdns_transport_list_t 
getdns_upstream_transports[GETDNS_UPSTREAM_TRANSPORTS] = {
	GETDNS_TRANSPORT_TCP,
	GETDNS_TRANSPORT_TLS,
};

static in_port_t 
getdns_port_array[GETDNS_UPSTREAM_TRANSPORTS] = {
	GETDNS_PORT_DNS,
	GETDNS_PORT_DNS_OVER_TLS
};

static char*
getdns_port_str_array[] = {
	GETDNS_STR_PORT_DNS,
	GETDNS_STR_PORT_DNS_OVER_TLS
};

static const uint8_t no_suffixes[] = { 1, 0 };

/* Private functions */
static getdns_return_t create_default_namespaces(struct getdns_context *context);
static getdns_return_t create_default_dns_transports(struct getdns_context *context);
static int transaction_id_cmp(const void *, const void *);
static void dispatch_updated(struct getdns_context *, uint16_t);
static void cancel_dns_req(getdns_dns_req *);
static void cancel_outstanding_requests(struct getdns_context*, int);

/* unbound helpers */
#ifdef HAVE_LIBUNBOUND
static getdns_return_t rebuild_ub_ctx(struct getdns_context* context);
static void set_ub_string_opt(struct getdns_context *, char *, char *);
static void set_ub_number_opt(struct getdns_context *, char *, uint16_t);
static getdns_return_t set_ub_dns_transport(struct getdns_context*);
static void set_ub_limit_outstanding_queries(struct getdns_context*,
    uint16_t);
static void set_ub_dnssec_allowed_skew(struct getdns_context*, uint32_t);
static void set_ub_edns_maximum_udp_payload_size(struct getdns_context*,
    int);
#endif

/* Stuff to make it compile pedantically */
#define RETURN_IF_NULL(ptr, code) if(ptr == NULL) return code;


#ifdef USE_WINSOCK
/* For windows, the CA trust store is not read by openssl. 
   Add code to open the trust store using wincrypt API and add
   the root certs into openssl trust store */
static int 
add_WIN_cacerts_to_openssl_store(SSL_CTX* tls_ctx)
{
	HCERTSTORE      hSystemStore;
	PCCERT_CONTEXT  pTargetCert = NULL;

	DEBUG_STUB("%s %-35s: %s\n", STUB_DEBUG_SETUP_TLS, __FUNCTION__,
		"Adding Windows certificates to CA store");

	/* load just once per context lifetime for this version of getdns
	   TODO: dynamically update CA trust changes as they are available */
	if (!tls_ctx)
		return 0;

	/* Call wincrypt's CertOpenStore to open the CA root store. */

	if ((hSystemStore = CertOpenStore(
		CERT_STORE_PROV_SYSTEM,
		0,
		0,
		/* NOTE: mingw does not have this const: replace with 1 << 16 from code 
		   CERT_SYSTEM_STORE_CURRENT_USER, */
		1 << 16,
		L"root")) == 0)
	{
		return 0;
	}

	X509_STORE* store = SSL_CTX_get_cert_store(tls_ctx);
	if (!store)
		return 0;

	/* failure if the CA store is empty or the call fails */
	if ((pTargetCert = CertEnumCertificatesInStore(
		hSystemStore, pTargetCert)) == 0) {
<<<<<<< HEAD
		DEBUG_STUB("*** %s(%s %d:%s)\n", __FUNCTION__,
=======
		DEBUG_STUB("%s %-35s: %s\n", STUB_DEBUG_SETUP_TLS, __FUNCTION__,
>>>>>>> 17ba786c
			"CA certificate store for Windows is empty.");
			return 0;
	}
	/* iterate over the windows cert store and add to openssl store */
	do 
	{
		X509 *cert1 = d2i_X509(NULL, 
			(const unsigned char **)&pTargetCert->pbCertEncoded,
			pTargetCert->cbCertEncoded);
		if (!cert1) {
			/* return error if a cert fails */
<<<<<<< HEAD
			DEBUG_STUB("*** %s(%s %d:%s)\n", __FUNCTION__,
				"unable to parse certificate in memory",
=======
			DEBUG_STUB("%s %-35s: %s %d:%s\n", STUB_DEBUG_SETUP_TLS, __FUNCTION__,
				"Unable to parse certificate in memory",
>>>>>>> 17ba786c
				ERR_get_error(), ERR_error_string(ERR_get_error(), NULL));
			return 0;
		}
		else {
			/* return error if a cert add to store fails */
			if (X509_STORE_add_cert(store, cert1) == 0) {
<<<<<<< HEAD
				DEBUG_STUB("*** %s(%s %d:%s)\n", __FUNCTION__,
					"error adding certificate", ERR_get_error(),
=======
				DEBUG_STUB("%s %-35s: %s %d:%s\n", STUB_DEBUG_SETUP_TLS, __FUNCTION__,
					"Error adding certificate", ERR_get_error(),
>>>>>>> 17ba786c
					ERR_error_string(ERR_get_error(), NULL));
				return 0;
			}
			X509_free(cert1);
		}
	} while ((pTargetCert = CertEnumCertificatesInStore(
		hSystemStore, pTargetCert)) != 0);

	/* Clean up memory and quit. */
	if (pTargetCert)
		CertFreeCertificateContext(pTargetCert);
	if (hSystemStore)
	{
		if (!CertCloseStore(
			hSystemStore, 0))
			return 0;
	}
	return 1;
}
#endif

static void destroy_local_host(_getdns_rbnode_t * node, void *arg)
{
	getdns_context *context = (getdns_context *)arg;
	host_name_addrs *hnas = (host_name_addrs *)node;
	getdns_list_destroy(hnas->ipv4addrs);
	getdns_list_destroy(hnas->ipv6addrs);
	GETDNS_FREE(context->my_mf, hnas);
}

/**
 * Helper to get default lookup namespaces.
 * TODO: Determine from OS
 */
static getdns_return_t
create_default_namespaces(struct getdns_context *context)
{
	context->namespaces = GETDNS_XMALLOC(context->my_mf, getdns_namespace_t, 2);
	if(context->namespaces == NULL)
		return GETDNS_RETURN_GENERIC_ERROR;

	context->namespaces[0] = GETDNS_NAMESPACE_LOCALNAMES;
	context->namespaces[1] = GETDNS_NAMESPACE_DNS;
	context->namespace_count = 2;

	return GETDNS_RETURN_GOOD;
}

/**
 * Helper to get default transports.
 */
static getdns_return_t
create_default_dns_transports(struct getdns_context *context)
{
	context->dns_transports = GETDNS_XMALLOC(context->my_mf, getdns_transport_list_t, 2);
	if(context->dns_transports == NULL)
		return GETDNS_RETURN_GENERIC_ERROR;

	context->dns_transports[0] = GETDNS_TRANSPORT_UDP;
	context->dns_transports[1] = GETDNS_TRANSPORT_TCP;
	context->dns_transport_count = 2;
	context->dns_transport_current = 0;

	return GETDNS_RETURN_GOOD;
}

static inline void canonicalize_dname(uint8_t *dname)
{
	uint8_t *next_label;

	while (*dname && !(*dname & 0xC0)) {
		next_label = dname + *dname + 1;
		dname += 1;
		while (dname < next_label) {
			*dname = (uint8_t)tolower((unsigned char)*dname);
			dname++;
		}
	}
}

static int
canonical_dname_compare(register const uint8_t *d1, register const uint8_t *d2)
{
	register uint8_t lab1, lab2;

	assert(d1 && d2);

	lab1 = *d1++;
	lab2 = *d2++;
	while (lab1 != 0 || lab2 != 0) {
		/* compare label length */
		/* if one dname ends, it has labellength 0 */
		if (lab1 != lab2) {
			if (lab1 < lab2)
				return -1;
			return 1;
		}
		while (lab1--) {
			/* compare bytes first for speed */
			if (*d1 != *d2) {
				if (*d1 < *d2)
					return -1;
				return  1;
			}
			d1++;
			d2++;
		}
		/* next pair of labels. */
		lab1 = *d1++;
		lab2 = *d2++;
	}
	return 0;
}

static int
local_host_cmp(const void *id1, const void *id2)
{
	return canonical_dname_compare(id1, id2);
}

/** return 0 on success */
static int
add_local_host(getdns_context *context, getdns_dict *address, const char *str)
{
	uint8_t host_name[256];
	size_t host_name_len = sizeof(host_name);
	host_name_addrs *hnas;
	getdns_bindata *address_type;
	int hnas_found = 0;
	getdns_list **addrs;

	if (gldns_str2wire_dname_buf(str, host_name, &host_name_len))
		return -1;

	canonicalize_dname(host_name);
	
	if (!(hnas = (host_name_addrs *)_getdns_rbtree_search(
	    &context->local_hosts, host_name))) {

		if (!(hnas = (host_name_addrs *)GETDNS_XMALLOC(context->mf,
		    uint8_t, sizeof(host_name_addrs) + host_name_len)))
			return -1;

		hnas->ipv4addrs = NULL;
		hnas->ipv6addrs = NULL;
		(void)memcpy(hnas->host_name, host_name, host_name_len);
		hnas->node.key = &hnas->host_name;

	} else
		hnas_found = 1;
	
	if (getdns_dict_get_bindata(address, "address_type", &address_type) ||

	    address_type->size < 4 ||

	    !(addrs = address_type->data[3] == '4'? &hnas->ipv4addrs
	            : address_type->data[3] == '6'? &hnas->ipv4addrs : NULL)) {

		if (!hnas_found) GETDNS_FREE(context->mf, hnas);
		return -1;
	}
	if (!*addrs && !(*addrs = getdns_list_create_with_context(context))) {
		if (!hnas_found) GETDNS_FREE(context->mf, hnas);
		return -1;
	}
	if (_getdns_list_append_this_dict(*addrs, address)) {
	       	if (!hnas_found) {
			getdns_list_destroy(*addrs);
			GETDNS_FREE(context->mf, hnas);
		}
		return -1;

	} else if (!hnas_found)
		(void)_getdns_rbtree_insert(&context->local_hosts, &hnas->node);

	return 0;
}

static getdns_dict *
sockaddr_dict(getdns_context *context, struct sockaddr *sa)
{
	getdns_dict *address = getdns_dict_create_with_context(context);
	char addrstr[1024], *b;
	getdns_bindata bindata;
	uint16_t port;

	if (!address)
		return NULL;

	switch (sa->sa_family) {
	case AF_INET:
		if (getdns_dict_util_set_string(address,"address_type","IPv4"))
			break;

		bindata.size = 4;
		bindata.data = (void *)&((struct sockaddr_in*)sa)->sin_addr;
		if ((getdns_dict_set_bindata(address,"address_data",&bindata)))
			break;

		port = ntohs(((struct sockaddr_in *)sa)->sin_port);
		if (port != GETDNS_PORT_ZERO && port != GETDNS_PORT_DNS &&
		    getdns_dict_set_int(address, "port", (uint32_t)port))
			break;

		return address;

	case AF_INET6:
		if (getdns_dict_util_set_string(address,"address_type","IPv6"))
			break;

		bindata.size = 16;
		bindata.data = (void *)&((struct sockaddr_in6*)sa)->sin6_addr;
		if ((getdns_dict_set_bindata(address,"address_data",&bindata)))
			break;

		port = ntohs(((struct sockaddr_in6 *)sa)->sin6_port);
		if (port != GETDNS_PORT_DNS && port != GETDNS_PORT_DNS &&
		    getdns_dict_set_int(address, "port", (uint32_t)port))
			break;

		/* Try to get scope_id too */
		if (getnameinfo(sa, sizeof(struct sockaddr_in6),
		    addrstr, sizeof(addrstr), NULL, 0, NI_NUMERICHOST))
			break;
		if ((b = strchr(addrstr, '%')) &&
		    getdns_dict_util_set_string(address, "scope_id", b+1))
			break;

		return address;
	default:
		/* Unknown protocol */
		break;
	}
	getdns_dict_destroy(address);
	return NULL;
}

static getdns_dict *
str_addr_dict(getdns_context *context, const char *str)
{
	static struct addrinfo hints = { .ai_family = AF_UNSPEC
	                               , .ai_flags  = AI_NUMERICHOST };
	struct addrinfo *ai;
	getdns_dict *address;

	if (getaddrinfo(str, NULL, &hints, &ai))
		return NULL;
	if (!ai)
		return NULL;
		
	address = sockaddr_dict(context, ai->ai_addr);
	freeaddrinfo(ai);

	return address;
}

static void
create_local_hosts(getdns_context *context)
{
	/* enough space in buf for longest allowed domain name */
	char buf[1024];
	char *pos = buf, prev_c, *start_of_word = NULL;
	FILE *in;
	int start_of_line = 1;
	getdns_dict *address = NULL;

#ifdef USE_WINSOCK
	in = fopen("c:\\WINDOWS\\system32\\drivers\\etc\\hosts", "r");
#else
	in = fopen("/etc/hosts", "r");
#endif
	while (fgets(pos, (int)(sizeof(buf) - (pos - buf)), in)) {
		pos = buf;
		/* Break out of for to read more */
		for (;;) {
			/* Skip whitespace */
			while (*pos == ' '  || *pos == '\f' 
			    || *pos == '\t' || *pos == '\v')
				pos++;

			if (*pos == '\0') { /* End of read data */
				pos = buf;
				goto read_more;

			} else if (*pos == '#' || *pos == '\r' || *pos == '\n')
				/* Comments or end of line */
				break; /* skip to next line */

			assert(*pos && !isspace(*pos));

			start_of_word = pos;

			/* Search for end of word */
			while (*pos && !isspace(*pos))
				pos++;

			/* '\0' before whitespace, so either the word did not
			 * fit, or we are at the end of the file.
			 */
			if (*pos == '\0') {
				if (start_of_word == buf) /* word too big */
					break; /* skip to next line */

				/* Move word to fit in buffer */
				memmove(buf,start_of_word,pos - start_of_word);
				pos = buf + (pos - start_of_word);
				start_of_word = buf;
				*pos = '\0';
				goto read_more;
			}
			assert(isspace(*pos));
			prev_c = *pos;
			*pos = '\0';
			if (start_of_line) {
				start_of_line = 0;
				if (address) 
					getdns_dict_destroy(address);
				if (!(address =
				    str_addr_dict(context, start_of_word)))
					/* Unparseable address */
					break; /* skip to next line */
			} else if (!add_local_host(context, address, start_of_word))
				address = NULL;

			start_of_word = NULL;
			*pos = prev_c;
			/* process next word in buf */
		}
		/* skip to next line */
		while (*pos != '\r' && *pos != '\n')
			if (*pos)
				pos++;
			else if (!fgets((pos = buf), sizeof(buf), in))
				break; /* We're done */
		start_of_line = 1;
		if (address) {
			getdns_dict_destroy(address);
			address = NULL;
		}
		pos = buf;
read_more:	;
	}
	fclose(in);
	if (address) {
		/* One last name for this address? */
		if (start_of_word && !start_of_line)
			if (!add_local_host(context, address, start_of_word))
				address = NULL;
		getdns_dict_destroy(address);
	}
}

/**
 * check a file for changes since the last check
 * and refresh the current data if changes are detected
 * @param context pointer to a previously created context to be used for this call
 * @param fchg file to check
 * @returns changes as OR'd list of GETDNS_FCHG_* values
 * @returns GETDNS_FCHG_NONE if no changes
 * @returns GETDNS_FCHG_ERRORS if problems (see fchg->errors for details)
 */
int
_getdns_filechg_check(struct getdns_context *context, struct filechg *fchg)
{
    struct stat *finfo;

    if(fchg == NULL)
        return 0;

    fchg->errors  = GETDNS_FCHG_NOERROR;
    fchg->changes = GETDNS_FCHG_NOCHANGES;

    finfo = GETDNS_MALLOC(context->my_mf, struct stat);
    if(finfo == NULL)
    {
        fchg->errors = errno;
        return GETDNS_FCHG_ERRORS;
	}

    if(stat(fchg->fn, finfo) != 0)
    {
		GETDNS_FREE(context->my_mf, finfo);
        fchg->errors = errno;
        return GETDNS_FCHG_ERRORS;
    }

    /* we want to consider a file that previously returned error for stat() as a
       change */

    if(fchg->prevstat == NULL)
        fchg->changes = GETDNS_FCHG_MTIME | GETDNS_FCHG_CTIME;
    else
    {
        if(fchg->prevstat->st_mtime != finfo->st_mtime)
            fchg->changes |= GETDNS_FCHG_MTIME;
        if(fchg->prevstat->st_ctime != finfo->st_ctime)
            fchg->changes |= GETDNS_FCHG_CTIME;
    	GETDNS_FREE(context->my_mf, fchg->prevstat);
    }
    fchg->prevstat = finfo;

    return fchg->changes;
} /* filechg */

static getdns_upstreams *
upstreams_create(getdns_context *context, size_t size)
{
	getdns_upstreams *r = (void *) GETDNS_XMALLOC(context->mf, char,
	    sizeof(getdns_upstreams) +
	    sizeof(getdns_upstream) * size);
	r->mf = context->mf;
	r->referenced = 1;
	r->count = 0;
	r->current = 0;
	return r;
}

void
_getdns_upstreams_dereference(getdns_upstreams *upstreams)
{
	getdns_upstream *upstream;

	if (!upstreams || --upstreams->referenced > 0)
		return;

	for ( upstream = upstreams->upstreams
	    ; upstreams->count
	    ; upstreams->count--, upstream++ ) {

		sha256_pin_t *pin = upstream->tls_pubkey_pinset;
		if (upstream->loop && (   upstream->event.read_cb
		                       || upstream->event.write_cb
		                       || upstream->event.timeout_cb) ) {

			GETDNS_CLEAR_EVENT(upstream->loop, &upstream->event);
			upstream->event.read_cb = NULL;
			upstream->event.write_cb = NULL;
			upstream->event.timeout_cb = NULL;
		}
		if (upstream->tls_obj != NULL) {
			SSL_shutdown(upstream->tls_obj);
			SSL_free(upstream->tls_obj);
		}
		if (upstream->fd != -1)
			close(upstream->fd);
		while (pin) {
			sha256_pin_t *nextpin = pin->next;
			GETDNS_FREE(upstreams->mf, pin);
			pin = nextpin;
		}
		upstream->tls_pubkey_pinset = NULL;
	}
	GETDNS_FREE(upstreams->mf, upstreams);
}

void
_getdns_upstream_shutdown(getdns_upstream *upstream)
{
	/*There is a race condition with a new request being scheduled 
	  while this happens so take ownership of the fd asap*/
	int fd = upstream->fd;
	upstream->fd = -1;
	/* If the connection had a problem, but had worked this time,
	 * then allow re-use in the future*/
	if (upstream->tcp.write_error == 1 &&
	    upstream->responses_received > 0)
		upstream->tcp.write_error = 0;
	upstream->writes_done = 0;
	upstream->responses_received = 0;
	upstream->keepalive_timeout = 0;
	if (upstream->tls_hs_state != GETDNS_HS_FAILED) {
		upstream->tls_hs_state = GETDNS_HS_NONE;
		upstream->tls_auth_failed = 0;
	}
	/* Now TLS stuff*/
	if (upstream->tls_obj != NULL) {
		SSL_shutdown(upstream->tls_obj);
		SSL_free(upstream->tls_obj);
		upstream->tls_obj = NULL;
	}
	if (fd != -1)
		close(fd);
}

static int
tls_is_in_transports_list(getdns_context *context) {
	for (int i=0; i< context->dns_transport_count;i++) {
		if (context->dns_transports[i] == GETDNS_TRANSPORT_TLS)
			return 1;
	}
	return 0;
}

static int
tls_only_is_in_transports_list(getdns_context *context) {
	if (context->dns_transport_count != 1)
		return 0;
	if (context->dns_transports[0] == GETDNS_TRANSPORT_TLS)
			return 1;
	return 0;
}


static int
net_req_query_id_cmp(const void *id1, const void *id2)
{
	return (intptr_t)id1 - (intptr_t)id2;
}

static getdns_tsig_info const tsig_info[] = {
	  { GETDNS_NO_TSIG, NULL, 0, NULL, 0, 0, 0 }
	, { GETDNS_HMAC_MD5   , "hmac-md5.sig-alg.reg.int", 24
	       , (uint8_t *)"\x08hmac-md5\x07sig-alg\x03reg\x03int", 26, 10, 16 }
	, { GETDNS_NO_TSIG, NULL, 0, NULL, 0, 0, 0 }
	, { GETDNS_HMAC_SHA1  , "hmac-sha1"  ,  9
	       , (uint8_t *)"\x09hmac-sha1"  , 11, 10, 20 }
	, { GETDNS_HMAC_SHA224, "hmac-sha224", 11
	       , (uint8_t *)"\x0bhmac-sha224", 13, 14, 28 }
	, { GETDNS_HMAC_SHA256, "hmac-sha256", 11
	       , (uint8_t *)"\x0bhmac-sha256", 13, 16, 32 }
	, { GETDNS_HMAC_SHA384, "hmac-sha384", 11
	       , (uint8_t *)"\x0bhmac-sha384", 13, 24, 48 }
	, { GETDNS_HMAC_SHA512, "hmac-sha512", 11
	       , (uint8_t *)"\x0bhmac-sha512", 13, 32, 64 }
	, { GETDNS_HMAC_MD5   , "hmac-md5"   ,  8
	       , (uint8_t *)"\x08hmac-md5"   , 10, 10, 16 }
};
static size_t const n_tsig_infos =
    sizeof(tsig_info) / sizeof(getdns_tsig_info);

static getdns_tsig_info const * const last_tsig_info =
    tsig_info + (sizeof(tsig_info) / sizeof(getdns_tsig_info));

const getdns_tsig_info *_getdns_get_tsig_info(getdns_tsig_algo tsig_alg)
{
	return tsig_alg > n_tsig_infos - 1
	    || tsig_info[tsig_alg].alg == GETDNS_NO_TSIG ? NULL
	    : &tsig_info[tsig_alg];
}

static getdns_tsig_algo _getdns_get_tsig_algo(getdns_bindata *algo)
{
	const getdns_tsig_info *i;

	if (!algo || algo->size == 0)
		return GETDNS_NO_TSIG;

	if (algo->data[algo->size-1] != 0) {
		/* Unterminated string */
		for (i = tsig_info; i < last_tsig_info; i++)
			if ((algo->size == i->strlen_name ||
			     (algo->size - 1 == i->strlen_name &&
			      algo->data[algo->size - 1] == '.'
			     )
			    )&&
			    strncasecmp((const char *)algo->data, i->name,
			    i->strlen_name) == 0)
				return i->alg;
		
	} else if (!_getdns_bindata_is_dname(algo)) {
		/* Terminated string */
		for (i = tsig_info; i < last_tsig_info; i++)
			if (algo->size - 1 == i->strlen_name &&
			    strncasecmp((const char *)algo->data, i->name,
			    i->strlen_name) == 0)
				return i->alg;

	} else {
		/* fqdn, canonical_dname_compare is now safe to use! */
		for (i = tsig_info; i < last_tsig_info; i++)
			if (canonical_dname_compare(algo->data, i->dname) == 0)
				return i->alg;
	}
	return GETDNS_NO_TSIG;
}

static void
upstream_init(getdns_upstream *upstream,
    getdns_upstreams *parent, struct addrinfo *ai)
{
	upstream->upstreams = parent;

	upstream->addr_len = ai->ai_addrlen;
	(void) memcpy(&upstream->addr, ai->ai_addr, ai->ai_addrlen);

	/* How is this upstream doing? */
	upstream->writes_done = 0;
	upstream->responses_received = 0;
	upstream->keepalive_timeout = 0;
	upstream->to_retry =  2;
	upstream->back_off =  1;

	/* For sharing a socket to this upstream with TCP  */
	upstream->fd       = -1;
	upstream->tls_obj  = NULL;
	upstream->transport = GETDNS_TRANSPORT_TCP;
	upstream->tls_hs_state = GETDNS_HS_NONE;
	upstream->tls_auth_failed = 0;
	upstream->tls_auth_name[0] = '\0';
	upstream->tls_pubkey_pinset = NULL;
	upstream->tcp.write_error = 0;
	upstream->loop = NULL;
	(void) getdns_eventloop_event_init(
	    &upstream->event, upstream, NULL, NULL, NULL);
	(void) memset(&upstream->tcp, 0, sizeof(upstream->tcp));

	upstream->write_queue = NULL;
	upstream->write_queue_last = NULL;

	upstream->has_client_cookie = 0;
	upstream->has_prev_client_cookie = 0;
	upstream->has_server_cookie = 0;

	upstream->tsig_alg  = GETDNS_NO_TSIG;
	upstream->tsig_dname_len = 0;
	upstream->tsig_size = 0;

	/* Tracking of network requests on this socket */
	_getdns_rbtree_init(&upstream->netreq_by_query_id,
	    net_req_query_id_cmp);
}

#ifdef USE_WINSOCK

/*
Read the Windows search suffix and add to context
*/
static int get_dns_suffix_windows(getdns_list *suffix)
{
    char *parse, *token, prev_ch;
    char lszValue[255];
    HKEY hKey;
    LONG returnStatus;
    DWORD dwType=REG_SZ;
    DWORD dwSize=255;
    returnStatus = RegOpenKeyEx(HKEY_LOCAL_MACHINE,
                    "SYSTEM\\CurrentControlSet\\Services\\TcpIp\\Parameters",
                     0,  KEY_READ, &hKey);
    if (returnStatus != ERROR_SUCCESS)
    {
        /* try windows 9x/me */
        returnStatus = RegOpenKeyEx(HKEY_LOCAL_MACHINE,
                    "SYSTEM\\CurrentControlSet\\Services\\VxD\\MSTCP",
                     0,  KEY_READ, &hKey);

    }
    if (returnStatus == ERROR_SUCCESS)
    {
        returnStatus = RegQueryValueEx(hKey,
             TEXT("SearchList"), 0, &dwType,(LPBYTE)&lszValue, &dwSize);
        if (returnStatus == ERROR_SUCCESS)
        {
           parse = lszValue;
           do {
               parse += strspn(parse, ",");
               token = parse + strcspn(parse, ",");
               prev_ch = *token;
               *token = 0;

               _getdns_list_append_string(suffix, parse);

               *token = prev_ch;
               parse = token;
           } while (*parse);
        } else {
            return 0; /* no DNS suffixes keys */
        }
        RegCloseKey(hKey);
    } else {
        return 0; /* no DNS keys or suffixes */
    }

    return 1;
}


static getdns_return_t
set_os_defaults_windows(struct getdns_context *context)
{
    char domain[1024] = "";
    size_t upstreams_limit = 10;
    struct addrinfo hints;
    struct addrinfo *result;
    getdns_list *suffix;
    getdns_upstream *upstream;
    size_t length;
    int s;

    if (context->fchg_resolvconf == NULL) {
		context->fchg_resolvconf =
			GETDNS_MALLOC(context->my_mf, struct filechg);
		if (context->fchg_resolvconf == NULL)
			return GETDNS_RETURN_MEMORY_ERROR;
		context->fchg_resolvconf->fn = "InvalidOnWindows";
		context->fchg_resolvconf->prevstat = NULL;
		context->fchg_resolvconf->changes = GETDNS_FCHG_NOCHANGES;
		context->fchg_resolvconf->errors = GETDNS_FCHG_NOERROR;
    }
    _getdns_filechg_check(context, context->fchg_resolvconf);

    context->upstreams = upstreams_create(context, upstreams_limit);

    memset(&hints, 0, sizeof(struct addrinfo));
    hints.ai_family = AF_UNSPEC;      /* Allow IPv4 or IPv6 */
    hints.ai_socktype = 0;              /* Datagram socket */
    hints.ai_flags = AI_NUMERICHOST; /* No reverse name lookups */
    hints.ai_protocol = 0;              /* Any protocol */
    hints.ai_canonname = NULL;
    hints.ai_addr = NULL;
    hints.ai_next = NULL;

    FIXED_INFO *info;
    ULONG buflen = sizeof(*info);
    IP_ADDR_STRING *ptr = 0;

    info = (FIXED_INFO *)malloc(sizeof(FIXED_INFO));
    if (info == NULL)
		return GETDNS_RETURN_GENERIC_ERROR;

    if (GetNetworkParams(info, &buflen) == ERROR_BUFFER_OVERFLOW) {
		free(info);
		info = (FIXED_INFO *)malloc(buflen);
		if (info == NULL)
			return GETDNS_RETURN_GENERIC_ERROR;
	}

	if (GetNetworkParams(info, &buflen) == NO_ERROR) {
		ptr = info->DnsServerList.Next; 
		*domain = 0;
		while (ptr) {
			for (size_t i = 0; i < GETDNS_UPSTREAM_TRANSPORTS; i++) {
				char *port_str = getdns_port_str_array[i];
				if ((s = getaddrinfo(ptr->IpAddress.String, port_str, &hints, &result)))
					continue;
				if (!result)
					continue;

				upstream = &context->upstreams->
					upstreams[context->upstreams->count++];
				upstream_init(upstream, context->upstreams, result);
				upstream->transport = getdns_upstream_transports[i];
				freeaddrinfo(result);
			}
			ptr = ptr->Next;

		}
		free(info);
	}

    suffix = getdns_list_create_with_context(context);

    if (get_dns_suffix_windows(suffix)) {

        (void) getdns_list_get_length(suffix, &length);
        if (length > 0)
            (void )getdns_context_set_suffix(context, suffix);
    }
    getdns_list_destroy(suffix);

    return GETDNS_RETURN_GOOD;
} /* set_os_defaults_windows */

#else

static getdns_return_t
set_os_defaults(struct getdns_context *context)
{
	FILE *in;
	char line[1024], domain[1024];
	char *parse, *token, prev_ch;
	size_t upstream_count, length;
	struct addrinfo hints;
	struct addrinfo *result;
	getdns_upstream *upstream;
	getdns_list     *suffix;
	int s;

	if(context->fchg_resolvconf == NULL) {
		context->fchg_resolvconf =
		    GETDNS_MALLOC(context->my_mf, struct filechg);
		if(context->fchg_resolvconf == NULL)
			return GETDNS_RETURN_MEMORY_ERROR;
		context->fchg_resolvconf->fn       = "/etc/resolv.conf";
		context->fchg_resolvconf->prevstat = NULL;
		context->fchg_resolvconf->changes  = GETDNS_FCHG_NOCHANGES;
		context->fchg_resolvconf->errors   = GETDNS_FCHG_NOERROR;
	}
	_getdns_filechg_check(context, context->fchg_resolvconf);

	in = fopen(context->fchg_resolvconf->fn, "r");
	if (!in)
		return GETDNS_RETURN_GOOD;

	upstream_count = 0;
	while (fgets(line, (int)sizeof(line), in))
		if (strncmp(line, "nameserver", 10) == 0)
			upstream_count++;
	fclose(in);

	suffix = getdns_list_create_with_context(context);
	context->upstreams = upstreams_create(
	    context, upstream_count * GETDNS_UPSTREAM_TRANSPORTS);

	in = fopen(context->fchg_resolvconf->fn, "r");
	if (!in)
		return GETDNS_RETURN_GOOD;

	memset(&hints, 0, sizeof(struct addrinfo));
	hints.ai_family    = AF_UNSPEC;      /* Allow IPv4 or IPv6 */
	hints.ai_socktype  = 0;              /* Datagram socket */
	hints.ai_flags     = AI_NUMERICHOST; /* No reverse name lookups */
	hints.ai_protocol  = 0;              /* Any protocol */
	hints.ai_canonname = NULL;
	hints.ai_addr      = NULL;
	hints.ai_next      = NULL;

	*domain = 0;
	while (fgets(line, (int)sizeof(line), in)) {
		line[sizeof(line)-1] = 0;
		/* parse = line + strspn(line, " \t"); */ /* No leading whitespace */
		parse = line;

		if (strncmp(parse, "domain", 6) == 0) {
			parse += 6;
			parse += strspn(parse, " \t");
			if (*parse == 0 || *parse == '#') continue;
			token = parse + strcspn(parse, " \t\r\n");
			*token = 0;

			(void) strlcpy(domain, parse, sizeof(domain));
			continue;
		}
		if (strncmp(parse, "search", 6) == 0) {
			parse += 6;
			do {
				parse += strspn(parse, " \t");
				if (*parse == '#' || *parse == '\n') break;
				token = parse + strcspn(parse, " \t\r\n");
				prev_ch = *token;
				*token = 0;

				_getdns_list_append_string(suffix, parse);

				*token = prev_ch;
				parse = token;
			} while (*parse);
			continue;
		}
		if (strncmp(parse, "nameserver", 10) != 0)
			continue;

		parse += 10;
		parse += strspn(parse, " \t");
		if (*parse == 0 || *parse == '#') continue;
		token = parse + strcspn(parse, " \t\r\n");
		*token = 0;

		for (size_t i = 0; i < GETDNS_UPSTREAM_TRANSPORTS; i++) {
			char *port_str = getdns_port_str_array[i];
			if ((s = getaddrinfo(parse, port_str, &hints, &result)))
				continue;
			if (!result)
				continue;

			upstream = &context->upstreams->
			    upstreams[context->upstreams->count++];
			upstream_init(upstream, context->upstreams, result);
			upstream->transport = getdns_upstream_transports[i];
			freeaddrinfo(result);
		}
	}
	fclose(in);

	(void) getdns_list_get_length(suffix, &length);
	if (length == 0 && *domain != 0)
		_getdns_list_append_string(suffix, domain);
	(void )getdns_context_set_suffix(context, suffix);
	getdns_list_destroy(suffix);

	return GETDNS_RETURN_GOOD;
} /* set_os_defaults */
#endif

/* compare of transaction ids in DESCENDING order
   so that 0 comes last
*/
static int
transaction_id_cmp(const void *id1, const void *id2)
{
    if (id1 == NULL && id2 == NULL) {
        return 0;
    } else if (id1 == NULL && id2 != NULL) {
        return 1;
    } else if (id1 != NULL && id2 == NULL) {
        return -1;
    } else {
        getdns_transaction_t t1 =
            *((const getdns_transaction_t *) id1);
        getdns_transaction_t t2 =
            *((const getdns_transaction_t *) id2);
        if (t1 == t2) {
            return 0;
        } else if (t1 > t2) {
            return -1;
        } else {
            return 1;
        }
    }
}

static void
NULL_update_callback(
    getdns_context *context, getdns_context_code_t code, void *userarg)
{ (void)context; (void)code; (void)userarg; }

/*
 * getdns_context_create
 *
 * Call this to initialize the context that is used in other getdns calls.
 */
getdns_return_t
getdns_context_create_with_extended_memory_functions(
    struct getdns_context ** context,
    int set_from_os,
    void *userarg,
    void *(*malloc)(void *userarg, size_t),
    void *(*realloc)(void *userarg, void *, size_t),
    void (*free)(void *userarg, void *)
    )
{
	getdns_return_t r;
	struct getdns_context *result = NULL;
	mf_union mf;
	gldns_buffer gbuf;
#ifdef USE_WINSOCK
	WORD wVersionRequested;
#endif

	if (!context || !malloc || !realloc || !free)
		return GETDNS_RETURN_INVALID_PARAMETER;

	/** default init **/
	mf.ext.malloc = malloc;
	result = userarg == MF_PLAIN
	    ? (*mf.pln.malloc)(         sizeof(struct getdns_context))
	    : (*mf.ext.malloc)(userarg, sizeof(struct getdns_context));

	if (!result)
		return GETDNS_RETURN_MEMORY_ERROR;

#ifdef USE_WINSOCK
	/* We need to run WSAStartup() to be able to use getaddrinfo() */
	wVersionRequested = MAKEWORD(2, 2);
	if (WSAStartup(wVersionRequested, &result->wsaData)) {
		r = GETDNS_RETURN_GENERIC_ERROR;
		goto error;
	}
#endif
	result->processing = 0;
	result->destroying = 0;
	result->my_mf.mf_arg         = userarg;
	result->my_mf.mf.ext.malloc  = malloc;
	result->my_mf.mf.ext.realloc = realloc;
	result->my_mf.mf.ext.free    = free;

	result->update_callback  = NULL;
	result->update_callback2 = NULL_update_callback;
	result->update_userarg   = NULL;

	result->mf.mf_arg         = userarg;
	result->mf.mf.ext.malloc  = malloc;
	result->mf.mf.ext.realloc = realloc;
	result->mf.mf.ext.free    = free;

	result->resolution_type_set = 0;

	_getdns_rbtree_init(&result->outbound_requests, transaction_id_cmp);
	_getdns_rbtree_init(&result->local_hosts, local_host_cmp);

#ifdef HAVE_LIBUNBOUND
	result->resolution_type = GETDNS_RESOLUTION_RECURSING;
#else
	result->resolution_type = GETDNS_RESOLUTION_STUB;
#endif
	if ((r = create_default_namespaces(result)))
		goto error;

	result->timeout = 5000;
	result->idle_timeout = 0;
	result->follow_redirects = GETDNS_REDIRECTS_FOLLOW;
	result->dns_root_servers = NULL;
#if defined(HAVE_LIBUNBOUND) && !defined(HAVE_UB_CTX_SET_STUB)
	result->root_servers_fn[0] = 0;
#endif
	result->append_name = GETDNS_APPEND_NAME_ONLY_TO_SINGLE_LABEL_AFTER_FAILURE;
	result->suffixes = no_suffixes;
	result->suffixes_len = sizeof(no_suffixes);

	gldns_buffer_init_frm_data(&gbuf, result->trust_anchors_spc
	                                , sizeof(result->trust_anchors_spc));

	if (!_getdns_parse_ta_file(NULL, &gbuf)) {
		result->trust_anchors = NULL;
		result->trust_anchors_len = 0;

	} else if ((result->trust_anchors_len = gldns_buffer_position(&gbuf))
		    > sizeof(result->trust_anchors_spc)) {

		if ((result->trust_anchors = GETDNS_XMALLOC(
		    result->mf, uint8_t, result->trust_anchors_len))) {

			gldns_buffer_init_frm_data(&gbuf
			                          , result->trust_anchors
						  , result->trust_anchors_len);
			if (!_getdns_parse_ta_file(NULL, &gbuf)) {
				result->trust_anchors = NULL;
				result->trust_anchors_len = 0;
			}
		}
	} else
		result->trust_anchors = result->trust_anchors_spc;

	result->upstreams = NULL;

	result->edns_extended_rcode = 0;
	result->edns_version = 0;
	result->edns_do_bit = 0;
	result->edns_client_subnet_private = 0;
	result->tls_query_padding_blocksize = 1; /* default is to not try to pad */
	result-> tls_ctx = NULL;

	result->extension = &result->default_eventloop.loop;
	_getdns_default_eventloop_init(&result->default_eventloop);
	_getdns_default_eventloop_init(&result->sync_eventloop);

	result->fchg_resolvconf = NULL;
	result->fchg_hosts      = NULL;

	// resolv.conf does not exist on Windows, handle differently
#ifndef USE_WINSOCK 
	if (set_from_os && (r = set_os_defaults(result)))
		goto error;
#else
	if (set_from_os && (r = set_os_defaults_windows(result)))
		goto error;
#endif

	result->dnssec_allowed_skew = 0;
	result->edns_maximum_udp_payload_size = -1;
	if ((r = create_default_dns_transports(result)))
		goto error;
	result->tls_auth = GETDNS_AUTHENTICATION_NONE; 
	result->tls_auth_min = GETDNS_AUTHENTICATION_NONE;
	result->limit_outstanding_queries = 0;
	result->return_dnssec_status = GETDNS_EXTENSION_FALSE;

	/* unbound context is initialized here */
	/* Unbound needs SSL to be init'ed this early when TLS is used. However we
	 * don't know that till later so we will have to do this every time. */

	SSL_library_init();
#ifdef HAVE_LIBUNBOUND
	result->unbound_ctx = NULL;
	if ((r = rebuild_ub_ctx(result)))
		goto error;
#endif

	create_local_hosts(result);

	*context = result;
	return GETDNS_RETURN_GOOD;
error:
	getdns_context_destroy(result);
	return r;
} /* getdns_context_create_with_extended_memory_functions */

/*
 * getdns_context_create
 *
 * Call this to initialize the context that is used in other getdns calls.
 */
getdns_return_t
getdns_context_create_with_memory_functions(struct getdns_context ** context,
    int set_from_os,
    void *(*malloc)(size_t),
    void *(*realloc)(void *, size_t),
    void (*free)(void *)
    )
{
    mf_union mf;
    mf.pln.malloc = malloc;
    mf.pln.realloc = realloc;
    mf.pln.free = free;
    return getdns_context_create_with_extended_memory_functions(
        context, set_from_os, MF_PLAIN,
        mf.ext.malloc, mf.ext.realloc, mf.ext.free);
}               /* getdns_context_create */

/*
 * getdns_context_create
 *
 * Call this to initialize the context that is used in other getdns calls.
 */
getdns_return_t
getdns_context_create(struct getdns_context ** context, int set_from_os)
{
    return getdns_context_create_with_memory_functions(context,
            set_from_os, malloc, realloc, free);
}               /* getdns_context_create */


/*
 * getdns_context_destroy
 *
 * Call this to dispose of resources associated with a context once you
 * are done with it.
 */
void
getdns_context_destroy(struct getdns_context *context)
{
	if (context == NULL)
		return;

	/*  If being destroyed during getdns callback, fail via assert */
	assert(context->processing == 0);
	if (context->destroying)
		return;

	context->destroying = 1;
	/* cancel all outstanding requests */
	cancel_outstanding_requests(context, 1);

	/* This needs to be done before cleaning the extension, because there
	 * might be an idle_timeout schedules, which will not get unscheduled
	 * with cancel_outstanding_requests.
	 */
	_getdns_upstreams_dereference(context->upstreams);

	context->sync_eventloop.loop.vmt->cleanup(&context->sync_eventloop.loop);
	context->extension->vmt->cleanup(context->extension);
#ifdef HAVE_LIBUNBOUND
	if (context->unbound_ctx)
		ub_ctx_delete(context->unbound_ctx);
#endif

	if (context->namespaces)
		GETDNS_FREE(context->my_mf, context->namespaces);

	if (context->dns_transports)
		GETDNS_FREE(context->my_mf, context->dns_transports);

	if(context->fchg_resolvconf) {
		if(context->fchg_resolvconf->prevstat)
			GETDNS_FREE(context->my_mf, context->fchg_resolvconf->prevstat);
		GETDNS_FREE(context->my_mf, context->fchg_resolvconf);
	}
	if(context->fchg_hosts) {
		if(context->fchg_hosts->prevstat)
			GETDNS_FREE(context->my_mf, context->fchg_hosts->prevstat);
		GETDNS_FREE(context->my_mf, context->fchg_hosts);
	}
	if (context->tls_ctx)
		SSL_CTX_free(context->tls_ctx);

	if (context->dns_root_servers)
		getdns_list_destroy(context->dns_root_servers);

#if defined(HAVE_LIBUNBOUND) && !defined(HAVE_UB_CTX_SET_STUB)
	if (context->root_servers_fn[0])
		unlink(context->root_servers_fn);
#endif

	if (context->suffixes && context->suffixes != no_suffixes)
		GETDNS_FREE(context->mf, (void *)context->suffixes);

	if (context->trust_anchors &&
	    context->trust_anchors != context->trust_anchors_spc)
		GETDNS_FREE(context->mf, context->trust_anchors);

	_getdns_traverse_postorder(&context->local_hosts,
	    destroy_local_host, context);

#ifdef USE_WINSOCK
	WSACleanup();
#endif
	GETDNS_FREE(context->my_mf, context);
}               /* getdns_context_destroy */

/*
 * getdns_context_set_context_update_callback
 *
 */
getdns_return_t
getdns_context_set_context_update_callback(struct getdns_context *context,
    void (*value) (struct getdns_context *context,
                   getdns_context_code_t changed_item))
{
    RETURN_IF_NULL(context, GETDNS_RETURN_INVALID_PARAMETER);
    context->update_callback = value;
    return GETDNS_RETURN_GOOD;
}               /* getdns_context_set_context_update_callback */

getdns_return_t
getdns_context_set_update_callback(getdns_context *context, void *userarg,
    void (*cb)(getdns_context *, getdns_context_code_t, void *))
{
	if (!context) return GETDNS_RETURN_INVALID_PARAMETER;
	context->update_userarg = userarg;
	context->update_callback2 = cb ? cb : NULL_update_callback;
	return GETDNS_RETURN_GOOD;
}

getdns_return_t
getdns_context_get_update_callback(getdns_context *context, void **userarg,
    void (**cb)(getdns_context *, getdns_context_code_t, void *))
{
	if (!context || !userarg || !cb)
		return GETDNS_RETURN_INVALID_PARAMETER;

	*userarg = context->update_userarg;
	*cb = context->update_callback2;
	return GETDNS_RETURN_GOOD;
}

#ifdef HAVE_LIBUNBOUND
/*
 * Helpers to set options on the unbound ctx
 */
static void
set_ub_string_opt(struct getdns_context *ctx, char *opt, char *value)
{
    if (ctx->unbound_ctx)
        ub_ctx_set_option(ctx->unbound_ctx, opt, value);
}

static void
set_ub_number_opt(struct getdns_context *ctx, char *opt, uint16_t value)
{
    char buffer[64];
    snprintf(buffer, 64, "%hu", value);
    set_ub_string_opt(ctx, opt, buffer);
}

static void
getdns_context_request_count_changed(getdns_context *context)
{
	size_t prev_count;

	if (context->ub_event_scheduling) {
		return;
	}
	context->ub_event_scheduling++;
	do {
		prev_count = context->outbound_requests.count;
		DEBUG_SCHED("getdns_context_request_count_changed(%d)\n",
		    (int) context->outbound_requests.count);
		if (context->outbound_requests.count && ! context->ub_event.ev){
			DEBUG_SCHED("gc_request_count_changed "
			    "-> ub schedule(el_ev = %p, el_ev->ev = %p)\n",
			    &context->ub_event, context->ub_event.ev);
#ifndef USE_WINSOCK
#ifdef HAVE_UNBOUND_EVENT_API
			if (!_getdns_ub_loop_enabled(&context->ub_loop))
#endif
				context->extension->vmt->schedule(
				    context->extension,
				    ub_fd(context->unbound_ctx),
				    TIMEOUT_FOREVER, &context->ub_event);
#endif
		} else if (! context->outbound_requests.count &&
		    context->ub_event.ev) {
			DEBUG_SCHED("gc_request_count_changed "
			    "-> ub clear(el_ev = %p, el_ev->ev = %p)\n",
			    &context->ub_event, context->ub_event.ev);

#ifndef USE_WINSOCK
#ifdef HAVE_UNBOUND_EVENT_API
			if (!_getdns_ub_loop_enabled(&context->ub_loop))
#endif
				context->extension->vmt->clear(
				    context->extension, &context->ub_event);
#endif
		}
	} while (prev_count != context->outbound_requests.count);
	context->ub_event_scheduling--;
}

void
_getdns_context_ub_read_cb(void *userarg)
{
	getdns_context *context = (getdns_context *)userarg;

	/* getdns_context_process_async, but without reinvoking an eventloop
	 * (with context->extension->vmt->run*), because we are already
	 * called from a running eventloop.
	 */
	if (ub_poll(context->unbound_ctx))
		(void) ub_process(context->unbound_ctx);

	/* No need to handle timeouts. They are handled by the extension. */

	getdns_context_request_count_changed(context);
}

static getdns_return_t
rebuild_ub_ctx(struct getdns_context* context) {
	if (context->unbound_ctx != NULL) {
		/* cancel all requests and delete */
		cancel_outstanding_requests(context, 1);
		ub_ctx_delete(context->unbound_ctx);
		context->unbound_ctx = NULL;
	}
	/* setup */
#ifdef HAVE_UNBOUND_EVENT_API
	_getdns_ub_loop_init(&context->ub_loop, &context->mf, context->extension);
	if (_getdns_ub_loop_enabled(&context->ub_loop)) {
		context->unbound_ctx = ub_ctx_create_ub_event(&context->ub_loop.super);
	} else {
#endif
		context->unbound_ctx = ub_ctx_create();
		(void) ub_ctx_async(context->unbound_ctx, 1);
#ifdef HAVE_UNBOUND_EVENT_API
	}
#endif
	context->unbound_ta_set = 0;
	if (!context->unbound_ctx)
		return GETDNS_RETURN_MEMORY_ERROR;

        ub_ctx_set_option(context->unbound_ctx,
	    "target-fetch-policy:", "0 0 0 0 0");
	set_ub_dnssec_allowed_skew(context,
		context->dnssec_allowed_skew);
	set_ub_edns_maximum_udp_payload_size(context,
		context->edns_maximum_udp_payload_size);
	set_ub_dns_transport(context);

	context->ub_event.userarg    = context;
	context->ub_event.read_cb    = _getdns_context_ub_read_cb;
	context->ub_event.write_cb   = NULL;
	context->ub_event.timeout_cb = NULL;
	context->ub_event.ev         = NULL;
	context->ub_event_scheduling = 0;

	return GETDNS_RETURN_GOOD;
}
#else
#define set_ub_string_opt(ctx, opt, value) do {} while (0)
#define set_ub_number_opt(ctx, opt, value) do {} while (0)
#define getdns_context_request_count_changed(context) do {} while (0)
#endif

/**
 * Helper to dispatch the updated callback
 */
static void
dispatch_updated(struct getdns_context *context, uint16_t item)
{
	if (context->update_callback2 != NULL_update_callback)
		context->update_callback2(
		    context, item, context->update_userarg);

    if (context->update_callback) {
        context->update_callback(context, item);
    }
}

/*
 * getdns_context_set_resolution_type
 *
 */
getdns_return_t
getdns_context_set_resolution_type(struct getdns_context *context,
    getdns_resolution_t value)
{
    RETURN_IF_NULL(context, GETDNS_RETURN_INVALID_PARAMETER);
    if (value != GETDNS_RESOLUTION_STUB && value != GETDNS_RESOLUTION_RECURSING) {
        return GETDNS_RETURN_CONTEXT_UPDATE_FAIL;
    }
#ifndef HAVE_LIBUNBOUND
    if (value == GETDNS_RESOLUTION_RECURSING)
	    return GETDNS_RETURN_NOT_IMPLEMENTED;
#endif
#ifndef STUB_NATIVE_DNSSEC
    if (context->resolution_type_set != 0) {
        /* already setup */
        return GETDNS_RETURN_CONTEXT_UPDATE_FAIL;
    }
#endif
    context->resolution_type = value;

    dispatch_updated(context, GETDNS_CONTEXT_CODE_RESOLUTION_TYPE);

    return GETDNS_RETURN_GOOD;
}               /* getdns_context_set_resolution_type */

/*
 * getdns_context_set_namespaces
 *
 */
getdns_return_t
getdns_context_set_namespaces(getdns_context *context,
    size_t namespace_count, getdns_namespace_t *namespaces)
{
	size_t i;
	getdns_return_t r = GETDNS_RETURN_GOOD;

	if (!context)
		return GETDNS_RETURN_INVALID_PARAMETER;

	if (namespace_count == 0 || namespaces == NULL)
		return GETDNS_RETURN_CONTEXT_UPDATE_FAIL;

	for (i = 0; i < namespace_count; i++) {
		if (namespaces[i] == GETDNS_NAMESPACE_NETBIOS ||
		    namespaces[i] == GETDNS_NAMESPACE_MDNS ||
		    namespaces[i] == GETDNS_NAMESPACE_NIS)
			r = GETDNS_RETURN_NOT_IMPLEMENTED;

		else if (namespaces[i] != GETDNS_NAMESPACE_DNS &&
		    namespaces[i] != GETDNS_NAMESPACE_LOCALNAMES)
			return GETDNS_RETURN_INVALID_PARAMETER;
	}
	GETDNS_FREE(context->my_mf, context->namespaces);

	/** duplicate **/
	context->namespaces = GETDNS_XMALLOC(
	    context->my_mf, getdns_namespace_t, namespace_count);
	(void) memcpy(context->namespaces, namespaces,
	    namespace_count * sizeof(getdns_namespace_t));
	context->namespace_count = namespace_count;

	dispatch_updated(context, GETDNS_CONTEXT_CODE_NAMESPACES);

	return r;
}               /* getdns_context_set_namespaces */

static getdns_return_t
getdns_set_base_dns_transports(
    getdns_context *context, size_t transport_count, getdns_transport_list_t *transports)
{
	size_t i;
	getdns_transport_list_t *new_transports;

	if (!context || transport_count == 0 || transports == NULL)
		return GETDNS_RETURN_INVALID_PARAMETER;

	/* Check for valid transports and that they are used only once*/
	int u=0,t=0,l=0;
	for(i=0; i<transport_count; i++)
	{
		switch (transports[i]) {
			case GETDNS_TRANSPORT_UDP:       u++; break;
			case GETDNS_TRANSPORT_TCP:       t++; break;
			case GETDNS_TRANSPORT_TLS:       l++; break;
			default: return GETDNS_RETURN_INVALID_PARAMETER;
		}
	}
	if ( u>1 || t>1 || l>1)
		return GETDNS_RETURN_INVALID_PARAMETER;
	
	if (!(new_transports = GETDNS_XMALLOC(context->my_mf,
		getdns_transport_list_t, transport_count)))
		return GETDNS_RETURN_CONTEXT_UPDATE_FAIL;

	if (context->dns_transports)
		GETDNS_FREE(context->my_mf, context->dns_transports);

	/** duplicate **/
	context->dns_transports = new_transports;
	memcpy(context->dns_transports, transports,
	    transport_count * sizeof(getdns_transport_list_t));
	context->dns_transport_count = transport_count;

	return GETDNS_RETURN_GOOD;
}

static getdns_return_t
set_ub_dns_transport(struct getdns_context* context) {
    /* These mappings are not exact because Unbound is configured differently,
       so just map as close as possible. Not all options can be supported.*/
    switch (context->dns_transports[0]) {
        case GETDNS_TRANSPORT_UDP:
            set_ub_string_opt(context, "do-udp:", "yes");
            if (context->dns_transport_count > 1
	        && context->dns_transports[1] == GETDNS_TRANSPORT_TCP)
                set_ub_string_opt(context, "do-tcp:", "yes");
            else
                set_ub_string_opt(context, "do-tcp:", "no");
            break;
        case GETDNS_TRANSPORT_TCP:
            set_ub_string_opt(context, "do-udp:", "no");
            set_ub_string_opt(context, "do-tcp:", "yes");
            break;
        case GETDNS_TRANSPORT_TLS:
            set_ub_string_opt(context, "do-udp:", "no");
            set_ub_string_opt(context, "do-tcp:", "yes");
            /* Find out if there is a fallback available. */
            int fallback = 0;
            for (size_t i = 1; i < context->dns_transport_count; i++) {
                if (context->dns_transports[i] == GETDNS_TRANSPORT_TCP) {
                    fallback = 1;
                    break;
                }
                else if (context->dns_transports[i] == GETDNS_TRANSPORT_UDP) {
                    set_ub_string_opt(context, "do-udp:", "yes");
                    set_ub_string_opt(context, "do-tcp:", "no");
                    fallback = 1;
                    break;
                }
            }
            if (fallback == 0) 
                /* Use TLS if it is the only thing.*/
                set_ub_string_opt(context, "ssl-upstream:", "yes");
            break;
       default:
           return GETDNS_RETURN_CONTEXT_UPDATE_FAIL;
        }
    return GETDNS_RETURN_GOOD;
}

/*
 * getdns_context_set_dns_transport
 *
 */
getdns_return_t
getdns_context_set_dns_transport(
    getdns_context *context, getdns_transport_t value)
{
	size_t count = 2;
	getdns_transport_list_t *new_transports;

	if (value == GETDNS_TRANSPORT_UDP_ONLY ||
	    value == GETDNS_TRANSPORT_TCP_ONLY ||
	    value == GETDNS_TRANSPORT_TCP_ONLY_KEEP_CONNECTIONS_OPEN ||
	    value == GETDNS_TRANSPORT_TLS_ONLY_KEEP_CONNECTIONS_OPEN)
	    count = 1;

	if (!context)
		return GETDNS_RETURN_INVALID_PARAMETER;

	if (!(new_transports = GETDNS_XMALLOC(
			context->my_mf, getdns_transport_list_t, count)))
	       return GETDNS_RETURN_CONTEXT_UPDATE_FAIL;

	if (context->dns_transports)
		GETDNS_FREE(context->my_mf, context->dns_transports);

	context->dns_transport_count = count;
	context->dns_transports = new_transports;

	switch ((int)value) {
	    case GETDNS_TRANSPORT_UDP_FIRST_AND_FALL_BACK_TO_TCP:
	        context->dns_transports[0] = GETDNS_TRANSPORT_UDP;
	        context->dns_transports[1] = GETDNS_TRANSPORT_TCP;
	        break;
	    case GETDNS_TRANSPORT_UDP_ONLY:
	        context->dns_transports[0] = GETDNS_TRANSPORT_UDP;
	        break;
	    case GETDNS_TRANSPORT_TCP_ONLY:
	    case GETDNS_TRANSPORT_TCP_ONLY_KEEP_CONNECTIONS_OPEN:
	        context->dns_transports[0] = GETDNS_TRANSPORT_TCP;
	        break;
	    case GETDNS_TRANSPORT_TLS_ONLY_KEEP_CONNECTIONS_OPEN:
	        context->dns_transports[0] = GETDNS_TRANSPORT_TLS;
	        break;
	    case GETDNS_TRANSPORT_TLS_FIRST_AND_FALL_BACK_TO_TCP_KEEP_CONNECTIONS_OPEN:
	        context->dns_transports[0] = GETDNS_TRANSPORT_TLS;
	        context->dns_transports[1] = GETDNS_TRANSPORT_TCP;
	       break;
	   default:
	       return GETDNS_RETURN_CONTEXT_UPDATE_FAIL;
	}
	/* Note that the call below does not have any effect in unbound after the
	 * ctx is finalised so for recursive mode or stub + dnssec only the first
	 * transport specified on the first query is used.
	 * However the method returns success as otherwise the transport could not
	 * be reset for stub mode.
	 * Also, not all transport options supported in libunbound yet */
	if (set_ub_dns_transport(context) != GETDNS_RETURN_GOOD) {
	    return GETDNS_RETURN_CONTEXT_UPDATE_FAIL;
	}
	dispatch_updated(context, GETDNS_CONTEXT_CODE_DNS_TRANSPORT);
	return GETDNS_RETURN_GOOD;
}

/*
 * getdns_context_set_dns_transport_list
 *
 */
getdns_return_t
getdns_context_set_dns_transport_list(getdns_context *context,
    size_t transport_count, getdns_transport_list_t *transports)
{
    RETURN_IF_NULL(context, GETDNS_RETURN_INVALID_PARAMETER);
    if (getdns_set_base_dns_transports(context, transport_count, transports) != GETDNS_RETURN_GOOD)
        return GETDNS_RETURN_CONTEXT_UPDATE_FAIL;
    /* Note that the call below does not have any effect in unbound after the
     * ctx is finalised so for recursive mode or stub + dnssec only the first
     * transport specified on the first query is used.
     * However the method returns success as otherwise the transport could not
     * be reset for stub mode.
     * Also, not all transport options supported in libunbound yet */
    if (set_ub_dns_transport(context) != GETDNS_RETURN_GOOD) {
        return GETDNS_RETURN_CONTEXT_UPDATE_FAIL;
    }
    dispatch_updated(context, GETDNS_CONTEXT_CODE_DNS_TRANSPORT);
    return GETDNS_RETURN_GOOD;
}               /* getdns_context_set_dns_transport_list */

/*
 * getdns_context_set_tls_authentication
 *
 */
getdns_return_t
getdns_context_set_tls_authentication(getdns_context *context,
                                      getdns_tls_authentication_t value)
{
    RETURN_IF_NULL(context, GETDNS_RETURN_INVALID_PARAMETER);
    if (value != GETDNS_AUTHENTICATION_NONE && 
        value != GETDNS_AUTHENTICATION_REQUIRED) {
        return GETDNS_RETURN_CONTEXT_UPDATE_FAIL;
    }
    context->tls_auth = value;

    dispatch_updated(context, GETDNS_CONTEXT_CODE_TLS_AUTHENTICATION);

    return GETDNS_RETURN_GOOD;
}               /* getdns_context_set_tls_authentication_list */

static void
set_ub_limit_outstanding_queries(struct getdns_context* context, uint16_t value) {
    /* num-queries-per-thread */
    set_ub_number_opt(context, "num-queries-per-thread:", value);
}
/*
 * getdns_context_set_limit_outstanding_queries
 *
 */
getdns_return_t
getdns_context_set_limit_outstanding_queries(struct getdns_context *context,
    uint16_t limit)
{
    RETURN_IF_NULL(context, GETDNS_RETURN_INVALID_PARAMETER);
    set_ub_limit_outstanding_queries(context, limit);
    if (limit != context->limit_outstanding_queries) {
        context->limit_outstanding_queries = limit;
        dispatch_updated(context,
            GETDNS_CONTEXT_CODE_LIMIT_OUTSTANDING_QUERIES);
    }

    return GETDNS_RETURN_GOOD;
}               /* getdns_context_set_limit_outstanding_queries */

/*
 * getdns_context_set_timeout
 *
 */
getdns_return_t
getdns_context_set_timeout(struct getdns_context *context, uint64_t timeout)
{
    RETURN_IF_NULL(context, GETDNS_RETURN_INVALID_PARAMETER);

    if (timeout == 0) {
        return GETDNS_RETURN_INVALID_PARAMETER;
    }

    context->timeout = timeout;

    dispatch_updated(context, GETDNS_CONTEXT_CODE_TIMEOUT);

    return GETDNS_RETURN_GOOD;
}               /* getdns_context_set_timeout */

/*
 * getdns_context_set_idle_timeout
 *
 */
getdns_return_t
getdns_context_set_idle_timeout(struct getdns_context *context, uint64_t timeout)
{
    RETURN_IF_NULL(context, GETDNS_RETURN_INVALID_PARAMETER);

    /* Shuold we enforce maximum based on edns-tcp-keepalive spec? */
    /* 0 should be allowed as that is the default.*/

    context->idle_timeout = timeout;

    dispatch_updated(context, GETDNS_CONTEXT_CODE_IDLE_TIMEOUT);

    return GETDNS_RETURN_GOOD;
}               /* getdns_context_set_timeout */


/*
 * getdns_context_set_follow_redirects
 *
 */
getdns_return_t
getdns_context_set_follow_redirects(
    getdns_context *context, getdns_redirects_t value)
{
	if (!context)
		return GETDNS_RETURN_INVALID_PARAMETER;

	if (value != GETDNS_REDIRECTS_FOLLOW &&
	    value != GETDNS_REDIRECTS_DO_NOT_FOLLOW)
		return GETDNS_RETURN_INVALID_PARAMETER;

	context->follow_redirects = value;

	dispatch_updated(context, GETDNS_CONTEXT_CODE_FOLLOW_REDIRECTS);

	return GETDNS_RETURN_NOT_IMPLEMENTED;
}               /* getdns_context_set_follow_redirects */

/*
 * getdns_context_set_dns_root_servers
 *
 */
getdns_return_t
getdns_context_set_dns_root_servers(
    getdns_context *context, getdns_list *addresses)
{
#if defined(HAVE_LIBUNBOUND) && !defined(HAVE_UB_CTX_SET_STUB)
	char tmpfn[FILENAME_MAX] = P_tmpdir "/getdns-root-dns-servers-XXXXXX";
	FILE *fh;
	int fd;
	size_t dst_len;
#endif
	size_t i;
	getdns_dict *rr_dict;
	getdns_return_t r;
	getdns_bindata *addr_bd;
	char dst[2048];
	getdns_list *newlist;

	if (!context)
		return GETDNS_RETURN_INVALID_PARAMETER;

	if (!addresses) {
#ifdef HAVE_LIBUNBOUND
		if (ub_ctx_set_option(
		    context->unbound_ctx, "root-hints:", ""))
			return GETDNS_RETURN_CONTEXT_UPDATE_FAIL;
#endif
		if (context->dns_root_servers)
			getdns_list_destroy(context->dns_root_servers);
		context->dns_root_servers = NULL;

#if defined(HAVE_LIBUNBOUND) && !defined(HAVE_UB_CTX_SET_STUB)
		if (context->root_servers_fn[0])
			unlink(context->root_servers_fn);
		context->root_servers_fn[0] = 0;
#endif
		dispatch_updated(
		    context, GETDNS_CONTEXT_CODE_DNS_ROOT_SERVERS);
		return GETDNS_RETURN_GOOD;
	}

#ifdef HAVE_LIBUNBOUND
#  ifdef HAVE_UB_CTX_SET_STUB
	for (i=0; (!(r = getdns_list_get_dict(addresses, i, &rr_dict))); i++) {
		if (getdns_dict_get_bindata(
		    rr_dict, "address_data", &addr_bd) &&
		    getdns_dict_get_bindata(
		    rr_dict, "/rdata/ipv4_address", &addr_bd) &&
		    getdns_dict_get_bindata(
		    rr_dict, "/rdata/ipv6_address", &addr_bd))

			; /* Not a parsable address,
			   * pass because we allow root.hint's files as input
			   */

		else if (addr_bd->size == 16 &&
		    inet_ntop(AF_INET6, addr_bd->data, dst, sizeof(dst))) {

			if (ub_ctx_set_stub(context->unbound_ctx,".",dst,1)) {
				return GETDNS_RETURN_CONTEXT_UPDATE_FAIL;
			}
		
		} else if (addr_bd->size == 4 &&
		    inet_ntop(AF_INET, addr_bd->data, dst, sizeof(dst))) {
			if (ub_ctx_set_stub(context->unbound_ctx,".",dst,1)) {
				return GETDNS_RETURN_CONTEXT_UPDATE_FAIL;
			}
		}
	}
#  else
	if ((fd = mkstemp(tmpfn)) < 0)
		return GETDNS_RETURN_CONTEXT_UPDATE_FAIL;

	if (!(fh = fdopen(fd, "w")))
		return GETDNS_RETURN_CONTEXT_UPDATE_FAIL;
	for (i=0; (!(r = getdns_list_get_dict(addresses, i, &rr_dict))); i++) {
		dst_len = sizeof(dst);
		if (!getdns_rr_dict2str_buf(rr_dict, dst, &dst_len))

			fprintf(fh, "%s", dst);

		else if (getdns_dict_get_bindata(
		    rr_dict, "address_data", &addr_bd) &&
		    getdns_dict_get_bindata(
		    rr_dict, "/rdata/ipv4_address", &addr_bd) &&
		    getdns_dict_get_bindata(
		    rr_dict, "/rdata/ipv6_address", &addr_bd))

			; /* pass */

		else if (addr_bd->size == 16 &&
		    inet_ntop(AF_INET6, addr_bd->data, dst, sizeof(dst)))

			fprintf(fh,". NS "PRIsz".root-servers.getdnsapi.net.\n"
			    PRIsz".root-servers.getdnsapi.net. AAAA %s\n",
			    i, i, dst);

		else if (addr_bd->size == 4 &&
		    inet_ntop(AF_INET, addr_bd->data, dst, sizeof(dst)))

			fprintf(fh,". NS "PRIsz".root-servers.getdnsapi.net.\n"
			    PRIsz".root-servers.getdnsapi.net. A %s\n",
			    i, i, dst);
	}
	fclose(fh);
	if (ub_ctx_set_option(
	    context->unbound_ctx, "root-hints:", tmpfn)) {
		unlink(tmpfn);
		return GETDNS_RETURN_CONTEXT_UPDATE_FAIL;
	}
#  endif
#endif
	if (_getdns_list_copy(addresses, &newlist)) {
#if defined(HAVE_LIBUNBOUND) && !defined(HAVE_UB_CTX_SET_STUB)
		unlink(tmpfn);
#endif
		return GETDNS_RETURN_CONTEXT_UPDATE_FAIL;
	}
	if (context->dns_root_servers)
		getdns_list_destroy(context->dns_root_servers);
	context->dns_root_servers = newlist;

#if defined(HAVE_LIBUNBOUND) && !defined(HAVE_UB_CTX_SET_STUB)
	if (context->root_servers_fn[0])
		unlink(context->root_servers_fn);
	(void) memcpy(context->root_servers_fn, tmpfn, strlen(tmpfn));
#endif

	dispatch_updated(context, GETDNS_CONTEXT_CODE_DNS_ROOT_SERVERS);
	return GETDNS_RETURN_GOOD;
}               /* getdns_context_set_dns_root_servers */

/*
 * getdns_context_set_append_name
 *
 */
getdns_return_t
getdns_context_set_append_name(struct getdns_context *context,
    getdns_append_name_t value)
{
    RETURN_IF_NULL(context, GETDNS_RETURN_INVALID_PARAMETER);
    if (value != GETDNS_APPEND_NAME_ALWAYS &&
        value != GETDNS_APPEND_NAME_ONLY_TO_SINGLE_LABEL_AFTER_FAILURE &&
        value != GETDNS_APPEND_NAME_ONLY_TO_MULTIPLE_LABEL_NAME_AFTER_FAILURE
        && value != GETDNS_APPEND_NAME_NEVER) {
        return GETDNS_RETURN_CONTEXT_UPDATE_FAIL;
    }

    context->append_name = value;

    dispatch_updated(context, GETDNS_CONTEXT_CODE_APPEND_NAME);

    return GETDNS_RETURN_GOOD;
}               /* getdns_context_set_append_name */

/*
 * getdns_context_set_suffix
 *
 */
getdns_return_t
getdns_context_set_suffix(getdns_context *context, getdns_list *value)
{
	getdns_return_t r;
	size_t i;
	gldns_buffer gbuf;
	uint8_t buf_spc[1024], *suffixes = NULL;
	size_t suffixes_len = 0;
	uint8_t dname[256];
	size_t dname_len;
	char name_spc[1025], *name;
	getdns_bindata *bindata;

	if (!context)
		return GETDNS_RETURN_INVALID_PARAMETER;

	if (value == NULL) {
		if (context->suffixes && context->suffixes != no_suffixes)
			GETDNS_FREE(context->mf, (void *)context->suffixes);

		context->suffixes = no_suffixes;
		context->suffixes_len = sizeof(no_suffixes);
		return GETDNS_RETURN_GOOD;
	}
	gldns_buffer_init_frm_data(&gbuf, buf_spc, sizeof(buf_spc));
	for (;;) {
		for ( i = 0
		    ; !(r = getdns_list_get_bindata(value, i, &bindata))
		    ; i++) {

			if (bindata->size == 0 || bindata->size >= sizeof(name_spc))
				continue;

			if (bindata->data[bindata->size-1] != 0) {
				/* Unterminated string */
				(void) memcpy(name_spc, bindata->data, bindata->size);
				name_spc[bindata->size] = 0;
				name = name_spc;
			} else
				/* Terminated string */
				name = (char *)bindata->data;

			dname_len = sizeof(dname);
			if (gldns_str2wire_dname_buf(name, dname, &dname_len))
				return GETDNS_RETURN_GENERIC_ERROR;

			gldns_buffer_write_u8(&gbuf, dname_len);
			gldns_buffer_write(&gbuf, dname, dname_len);
		}
		if (r == GETDNS_RETURN_NO_SUCH_LIST_ITEM)
			r = GETDNS_RETURN_GOOD;
		else
			break;

		gldns_buffer_write_u8(&gbuf, 1);
		gldns_buffer_write_u8(&gbuf, 0);

		if (gldns_buffer_begin(&gbuf) != buf_spc)
			break;

		suffixes_len = gldns_buffer_position(&gbuf);
		if (!(suffixes = GETDNS_XMALLOC(
		    context->mf, uint8_t, suffixes_len))) {
			r = GETDNS_RETURN_MEMORY_ERROR;
			break;
		}
		if (suffixes_len <= gldns_buffer_limit(&gbuf)) {
			(void) memcpy (suffixes, buf_spc, suffixes_len);
			break;
		}
		gldns_buffer_init_frm_data(&gbuf, suffixes, suffixes_len);
	}
	if (r) {
		if (gldns_buffer_begin(&gbuf) != buf_spc)
			GETDNS_FREE(context->mf, suffixes);
		return r;
	}
	if (context->suffixes && context->suffixes != no_suffixes)
		GETDNS_FREE(context->mf, (void *)context->suffixes);

	context->suffixes = suffixes;
	context->suffixes_len = suffixes_len;

	dispatch_updated(context, GETDNS_CONTEXT_CODE_SUFFIX);
	return GETDNS_RETURN_GOOD;
}               /* getdns_context_set_suffix */

/*
 * getdns_context_set_dnssec_trust_anchors
 *
 */
getdns_return_t
getdns_context_set_dnssec_trust_anchors(
    getdns_context *context, getdns_list *value)
{
	RETURN_IF_NULL(context, GETDNS_RETURN_INVALID_PARAMETER);

	if (context->trust_anchors &&
	    context->trust_anchors != context->trust_anchors_spc)
		GETDNS_FREE(context->mf, context->trust_anchors);

	if (value) {
		context->trust_anchors_len = sizeof(context->trust_anchors_spc);
		context->trust_anchors = _getdns_list2wire(value,
		    context->trust_anchors_spc, &context->trust_anchors_len,
		    &context->mf);
	} else {
		context->trust_anchors = NULL;
		context->trust_anchors_len = 0;
	}
	dispatch_updated(context, GETDNS_CONTEXT_CODE_DNSSEC_TRUST_ANCHORS);
	return GETDNS_RETURN_GOOD;
}               /* getdns_context_set_dnssec_trust_anchors */

static void
set_ub_dnssec_allowed_skew(struct getdns_context* context, uint32_t value) {
    set_ub_number_opt(context, "val-sig-skew-min:", value);
    set_ub_number_opt(context, "val-sig-skew-max:", value);
}
/*
 * getdns_context_set_dnssec_allowed_skew
 *
 */
getdns_return_t
getdns_context_set_dnssec_allowed_skew(struct getdns_context *context,
    uint32_t value)
{
    RETURN_IF_NULL(context, GETDNS_RETURN_INVALID_PARAMETER);
    set_ub_dnssec_allowed_skew(context, value);
    if (value != context->dnssec_allowed_skew) {
        context->dnssec_allowed_skew = value;
        dispatch_updated(context, GETDNS_CONTEXT_CODE_DNSSEC_ALLOWED_SKEW);
    }

    return GETDNS_RETURN_GOOD;
}               /* getdns_context_set_dnssec_allowed_skew */

/*
 * getdns_context_set_upstream_recursive_servers
 *
 */
getdns_return_t
getdns_context_set_upstream_recursive_servers(struct getdns_context *context,
    struct getdns_list *upstream_list)
{
	getdns_return_t r;
	size_t count = 0;
	size_t i;
	getdns_upstreams *upstreams;
	char addrstr[1024], portstr[1024], *eos;
	struct addrinfo hints;

	RETURN_IF_NULL(context, GETDNS_RETURN_INVALID_PARAMETER);
	RETURN_IF_NULL(upstream_list, GETDNS_RETURN_INVALID_PARAMETER);

	r = getdns_list_get_length(upstream_list, &count);
	if (count == 0 || r != GETDNS_RETURN_GOOD) {
		return GETDNS_RETURN_CONTEXT_UPDATE_FAIL;
	}
	memset(&hints, 0, sizeof(struct addrinfo));
	hints.ai_family    = AF_UNSPEC;      /* Allow IPv4 or IPv6 */
	hints.ai_socktype  = 0;              /* Datagram socket */
	hints.ai_flags     = AI_NUMERICHOST; /* No reverse name lookups */
	hints.ai_protocol  = 0;              /* Any protocol */
	hints.ai_canonname = NULL;
	hints.ai_addr      = NULL;
	hints.ai_next      = NULL;

	upstreams = upstreams_create(
	    context, count * GETDNS_UPSTREAM_TRANSPORTS);
	for (i = 0; i < count; i++) {
		getdns_dict    *dict;
		getdns_bindata *address_type;
		getdns_bindata *address_data;
		getdns_bindata *tls_auth_name;
		struct sockaddr_storage  addr;

		getdns_bindata  *scope_id;
		getdns_upstream *upstream;

		getdns_bindata  *tsig_alg_name, *tsig_name, *tsig_key;
		getdns_tsig_algo tsig_alg;
		char             tsig_name_str[1024];
		uint8_t          tsig_dname_spc[256], *tsig_dname;
		size_t           tsig_dname_len;

		if ((r = getdns_list_get_dict(upstream_list, i, &dict)))
			goto error;

		if ((r = getdns_dict_get_bindata(
		    dict, "address_type",&address_type)))
			goto error;
		if (address_type->size < 4)
			goto invalid_parameter;
		if (strncmp((char *)address_type->data, "IPv4", 4) == 0)
			addr.ss_family = AF_INET;
		else if (strncmp((char *)address_type->data, "IPv6", 4) == 0)
			addr.ss_family = AF_INET6;
		else	goto invalid_parameter;

		if ((r = getdns_dict_get_bindata(
		    dict, "address_data", &address_data)))
			goto error;
		if ((addr.ss_family == AF_INET &&
		     address_data->size != 4) ||
		    (addr.ss_family == AF_INET6 &&
		     address_data->size != 16))
			goto invalid_parameter;
		if (inet_ntop(addr.ss_family, address_data->data,
		    addrstr, 1024) == NULL)
			goto invalid_parameter;

		if (getdns_dict_get_bindata(dict, "scope_id", &scope_id) ==
		    GETDNS_RETURN_GOOD) {
			if (strlen(addrstr) + scope_id->size > 1022)
				goto invalid_parameter;
			eos = &addrstr[strlen(addrstr)];
			*eos++ = '%';
			(void) memcpy(eos, scope_id->data, scope_id->size);
			eos[scope_id->size] = 0;
		}

		tsig_alg_name = tsig_name = tsig_key = NULL;
		tsig_dname = NULL;
		tsig_dname_len = 0;

		if (getdns_dict_get_bindata(dict,
		    "tsig_algorithm", &tsig_alg_name) == GETDNS_RETURN_GOOD)
			tsig_alg = _getdns_get_tsig_algo(tsig_alg_name);
		else
			tsig_alg = GETDNS_HMAC_MD5;

		if (getdns_dict_get_bindata(dict, "tsig_name", &tsig_name))
			tsig_alg = GETDNS_NO_TSIG; /* No name, no TSIG */

		else if (tsig_name->size == 0)
			tsig_alg = GETDNS_NO_TSIG;

		else if (tsig_name->data[tsig_name->size - 1] != 0) {
			/* Unterminated string */
			if (tsig_name->size >= sizeof(tsig_name_str) - 1)
				tsig_alg = GETDNS_NO_TSIG;
			else {
				(void) memcpy(tsig_name_str, tsig_name->data
				                           , tsig_name->size);
				tsig_name_str[tsig_name->size] = 0;

				tsig_dname_len = sizeof(tsig_dname_spc);
				if (gldns_str2wire_dname_buf(tsig_name_str,
				    tsig_dname_spc, &tsig_dname_len))
					tsig_alg = GETDNS_NO_TSIG;
				else
					tsig_dname = tsig_dname_spc;
			}
		} else if (!_getdns_bindata_is_dname(tsig_name)) {
			/* Terminated string */
			tsig_dname_len = sizeof(tsig_dname_spc);
			if (gldns_str2wire_dname_buf(tsig_name_str,
			    tsig_dname_spc, &tsig_dname_len))
				tsig_alg = GETDNS_NO_TSIG;
			else
				tsig_dname = tsig_dname_spc;

		} else if (tsig_name->size > sizeof(tsig_dname_spc))
			tsig_alg = GETDNS_NO_TSIG;

		else {
			/* fqdn */
			tsig_dname = memcpy(tsig_dname_spc, tsig_name->data
			                                  , tsig_name->size);
			tsig_dname_len = tsig_name->size;
		}
		if (getdns_dict_get_bindata(dict, "tsig_secret", &tsig_key))
			tsig_alg = GETDNS_NO_TSIG; /* No key, no TSIG */

		/* Don't check TSIG length contraints here.
		 * Let the upstream decide what is secure enough.
		 */

		/* Loop to create upstreams as needed*/
		for (size_t j = 0; j < GETDNS_UPSTREAM_TRANSPORTS; j++) {
			uint32_t port;
			struct addrinfo *ai;
			port = getdns_port_array[j];
			if (port == GETDNS_PORT_ZERO)
				continue;

			if (getdns_upstream_transports[j] != GETDNS_TRANSPORT_TLS)
				(void) getdns_dict_get_int(dict, "port", &port);
			else
				(void) getdns_dict_get_int(dict, "tls_port", &port);
			(void) snprintf(portstr, 1024, "%d", (int)port);

			if (getaddrinfo(addrstr, portstr, &hints, &ai))
				goto invalid_parameter;
			if (!ai)
				continue;

			/* TODO[TLS]: Should probably check that the upstream doesn't
			 * already exist (in case user has specified TLS port explicitly and
			 * to prevent duplicates) */

			upstream = &upstreams->upstreams[upstreams->count];
			upstream->addr.ss_family = addr.ss_family;
			upstream_init(upstream, upstreams, ai);
			upstream->transport = getdns_upstream_transports[j];
			if (getdns_upstream_transports[j] == GETDNS_TRANSPORT_TLS) {
				getdns_list *pubkey_pinset = NULL;
				if ((r = getdns_dict_get_bindata(
					dict, "tls_auth_name", &tls_auth_name)) == GETDNS_RETURN_GOOD) {
					/*TODO: VALIDATE THIS STRING!*/
					memcpy(upstream->tls_auth_name,
					       (char *)tls_auth_name->data,
						tls_auth_name->size);
					upstream->tls_auth_name[tls_auth_name->size] = '\0';
				}
				if ((r = getdns_dict_get_list(dict, "tls_pubkey_pinset",
							      &pubkey_pinset)) == GETDNS_RETURN_GOOD) {
			   /* TODO: what if the user supplies tls_pubkey_pinset with
			    * something other than a list? */
					r = _getdns_get_pubkey_pinset_from_list(pubkey_pinset,
										&(upstreams->mf),
										&(upstream->tls_pubkey_pinset));
					if (r != GETDNS_RETURN_GOOD)
						goto invalid_parameter;
				}
			}
			if ((upstream->tsig_alg = tsig_alg)) {
				if (tsig_name) {
					(void) memcpy(upstream->tsig_dname,
					    tsig_dname, tsig_dname_len);
					upstream->tsig_dname_len =
						tsig_dname_len;
				} else
					upstream->tsig_dname_len = 0;

				if (tsig_key) {
					(void) memcpy(upstream->tsig_key,
					    tsig_key->data, tsig_key->size);
					upstream->tsig_size = tsig_key->size;
				} else
					upstream->tsig_size = 0;
			} else {
				upstream->tsig_dname_len = 0;
				upstream->tsig_size = 0;
			}
			upstreams->count++;
			freeaddrinfo(ai);
		}
	}
	_getdns_upstreams_dereference(context->upstreams);
	context->upstreams = upstreams;
	dispatch_updated(context,
		GETDNS_CONTEXT_CODE_UPSTREAM_RECURSIVE_SERVERS);

	return GETDNS_RETURN_GOOD;

invalid_parameter:
	r = GETDNS_RETURN_INVALID_PARAMETER;
error:
	_getdns_upstreams_dereference(upstreams);
	return GETDNS_RETURN_CONTEXT_UPDATE_FAIL;
} /* getdns_context_set_upstream_recursive_servers */


static void
set_ub_edns_maximum_udp_payload_size(struct getdns_context* context,
    int value) {
    /* edns-buffer-size */
    if (value >= 512 && value <= 65535)
    	set_ub_number_opt(context, "edns-buffer-size:", (uint16_t)value);
}

/*
 * getdns_context_set_edns_maximum_udp_payload_size
 *
 */
getdns_return_t
getdns_context_set_edns_maximum_udp_payload_size(struct getdns_context *context,
    uint16_t value)
{
	if (!context)
		return GETDNS_RETURN_INVALID_PARAMETER;

	/* check for < 512.  uint16_t won't let it go above max) */
	if (value < 512)
		value = 512;

	set_ub_edns_maximum_udp_payload_size(context, value);
	if (value != context->edns_maximum_udp_payload_size) {
		context->edns_maximum_udp_payload_size = value;
		dispatch_updated(context,
		    GETDNS_CONTEXT_CODE_EDNS_MAXIMUM_UDP_PAYLOAD_SIZE);
	}
	return GETDNS_RETURN_GOOD;
}               /* getdns_context_set_edns_maximum_udp_payload_size */

/*
 * getdns_context_set_edns_extended_rcode
 *
 */
getdns_return_t
getdns_context_set_edns_extended_rcode(struct getdns_context *context, uint8_t value)
{
    RETURN_IF_NULL(context, GETDNS_RETURN_INVALID_PARAMETER);
    context->edns_extended_rcode = value;

    dispatch_updated(context, GETDNS_CONTEXT_CODE_EDNS_EXTENDED_RCODE);

    return GETDNS_RETURN_GOOD;
}               /* getdns_context_set_edns_extended_rcode */

/*
 * getdns_context_set_edns_version
 *
 */
getdns_return_t
getdns_context_set_edns_version(struct getdns_context *context, uint8_t value)
{
    RETURN_IF_NULL(context, GETDNS_RETURN_INVALID_PARAMETER);
    context->edns_version = value;

    dispatch_updated(context, GETDNS_CONTEXT_CODE_EDNS_VERSION);

    return GETDNS_RETURN_GOOD;
}               /* getdns_context_set_edns_version */

/*
 * getdns_context_set_edns_do_bit
 *
 */
getdns_return_t
getdns_context_set_edns_do_bit(struct getdns_context *context, uint8_t value)
{
    RETURN_IF_NULL(context, GETDNS_RETURN_INVALID_PARAMETER);
    /* only allow 1 */
    if (value != 0 && value != 1) {
        return GETDNS_RETURN_CONTEXT_UPDATE_FAIL;
    }

    context->edns_do_bit = value;

    dispatch_updated(context, GETDNS_CONTEXT_CODE_EDNS_DO_BIT);

    return GETDNS_RETURN_GOOD;
}               /* getdns_context_set_edns_do_bit */

/*
 * getdns_context_set_edns_client_subnet_private
 *
 */
getdns_return_t
getdns_context_set_edns_client_subnet_private(struct getdns_context *context, uint8_t value)
{
    RETURN_IF_NULL(context, GETDNS_RETURN_INVALID_PARAMETER);
    /* only allow 1 */
    if (value != 0 && value != 1) {
        return GETDNS_RETURN_CONTEXT_UPDATE_FAIL;
    }

    context->edns_client_subnet_private = value;

    dispatch_updated(context, GETDNS_CONTEXT_CODE_EDNS_CLIENT_SUBNET_PRIVATE);

    return GETDNS_RETURN_GOOD;
}               /* getdns_context_set_edns_client_subnet_private */

/*
 * getdns_context_set_tls_query_padding_blocksize
 *
 */
getdns_return_t
getdns_context_set_tls_query_padding_blocksize(struct getdns_context *context, uint16_t value)
{
    RETURN_IF_NULL(context, GETDNS_RETURN_INVALID_PARAMETER);
    /* only allow values between 0 and MAXIMUM_UPSTREAM_OPTION_SPACE - 4
       (4 is for the overhead of the option itself) */
    if (value > MAXIMUM_UPSTREAM_OPTION_SPACE - 4) {
        return GETDNS_RETURN_CONTEXT_UPDATE_FAIL;
    }

    context->tls_query_padding_blocksize = value;

    dispatch_updated(context, GETDNS_CONTEXT_CODE_TLS_QUERY_PADDING_BLOCKSIZE);

    return GETDNS_RETURN_GOOD;
}               /* getdns_context_set_tls_query_padding_blocksize */
/*
 * getdns_context_set_extended_memory_functions
 *
 */
getdns_return_t
getdns_context_set_extended_memory_functions(
    struct getdns_context *context,
    void *userarg,
    void *(*malloc) (void *userarg, size_t),
    void *(*realloc) (void *userarg, void *, size_t),
    void (*free) (void *userarg, void *)
    )
{
    RETURN_IF_NULL(context, GETDNS_RETURN_INVALID_PARAMETER);
    if (!malloc || !realloc || !free)
        return GETDNS_RETURN_CONTEXT_UPDATE_FAIL;

    context->mf.mf_arg         = userarg;
    context->mf.mf.ext.malloc  = malloc;
    context->mf.mf.ext.realloc = realloc;
    context->mf.mf.ext.free    = free;

    dispatch_updated(context, GETDNS_CONTEXT_CODE_MEMORY_FUNCTIONS);

    return GETDNS_RETURN_GOOD;
} /* getdns_context_set_extended_memory_functions*/


/*
 * getdns_context_set_memory_functions
 *
 */
getdns_return_t
getdns_context_set_memory_functions(struct getdns_context *context,
    void *(*malloc) (size_t),
    void *(*realloc) (void *, size_t),
    void (*free) (void *)
    )
{
    mf_union mf;
    mf.pln.malloc = malloc;
    mf.pln.realloc = realloc;
    mf.pln.free = free;
    return getdns_context_set_extended_memory_functions(
        context, MF_PLAIN, mf.ext.malloc, mf.ext.realloc, mf.ext.free);
} /* getdns_context_set_memory_functions*/

/* cancel the request */
static void
cancel_dns_req(getdns_dns_req *req)
{
	getdns_network_req *netreq, **netreq_p;

	for (netreq_p = req->netreqs; (netreq = *netreq_p); netreq_p++)
#ifdef HAVE_LIBUNBOUND
		if (netreq->unbound_id != -1) {
			ub_cancel(req->context->unbound_ctx,
			    netreq->unbound_id);
			netreq->unbound_id = -1;
		} else
#endif
			_getdns_cancel_stub_request(netreq);

	req->canceled = 1;
}

getdns_return_t
_getdns_context_cancel_request(getdns_context *context,
    getdns_transaction_t transaction_id, int fire_callback)
{
	getdns_dns_req *dnsreq;

	if (!context)
		return GETDNS_RETURN_INVALID_PARAMETER;

	/* delete the node from the tree */
	if (!(dnsreq = (getdns_dns_req *)_getdns_rbtree_delete(
	    &context->outbound_requests, &transaction_id)))
		return GETDNS_RETURN_UNKNOWN_TRANSACTION;

	/* do the cancel */
	cancel_dns_req(dnsreq);

	if (fire_callback) {
		context->processing = 1;
		dnsreq->user_callback(context, GETDNS_CALLBACK_CANCEL,
		    NULL, dnsreq->user_pointer, transaction_id);
		context->processing = 0;
	}

	/* clean up */
	_getdns_dns_req_free(dnsreq);
	return GETDNS_RETURN_GOOD;
}

/*
 * getdns_cancel_callback
 *
 */
getdns_return_t
getdns_cancel_callback(getdns_context *context,
    getdns_transaction_t transaction_id)
{
	if (!context)
		return GETDNS_RETURN_INVALID_PARAMETER;

	getdns_return_t r = _getdns_context_cancel_request(context, transaction_id, 1);
	getdns_context_request_count_changed(context);
	return r;
} /* getdns_cancel_callback */

#ifndef STUB_NATIVE_DNSSEC
static uint8_t*
upstream_addr(getdns_upstream *upstream)
{
	return upstream->addr.ss_family == AF_INET
	    ? (void *)&((struct sockaddr_in*)&upstream->addr)->sin_addr
	    : (void *)&((struct sockaddr_in6*)&upstream->addr)->sin6_addr;
}

static in_port_t
upstream_port(getdns_upstream *upstream)
{
	return ntohs(upstream->addr.ss_family == AF_INET
	    ? ((struct sockaddr_in *)&upstream->addr)->sin_port
	    : ((struct sockaddr_in6*)&upstream->addr)->sin6_port);
}

static uint32_t *
upstream_scope_id(getdns_upstream *upstream)
{
	return upstream->addr.ss_family == AF_INET ? NULL
	    : (upstream_addr(upstream)[0] == 0xFE &&
	       (upstream_addr(upstream)[1] & 0xC0) == 0x80 ?
	       &((struct sockaddr_in6*)&upstream->addr)->sin6_scope_id : NULL);
}

static void
upstream_ntop_buf(getdns_upstream *upstream, char *buf, size_t len)
{
	/* Also possible but prints scope_id by name (nor parsed by unbound)
	 *
	 * getnameinfo((struct sockaddr *)&upstream->addr, upstream->addr_len,
	 *     buf, len, NULL, 0, NI_NUMERICHOST)
	 */
	(void) inet_ntop(upstream->addr.ss_family, upstream_addr(upstream),
	    buf, len);
	if (upstream_scope_id(upstream))
		(void) snprintf(buf + strlen(buf), len - strlen(buf),
		    "%%%d", (int)*upstream_scope_id(upstream));
	else if (upstream_port(upstream) != GETDNS_PORT_DNS && upstream_port(upstream) != GETDNS_PORT_ZERO)
		(void) snprintf(buf + strlen(buf), len - strlen(buf),
		    "@%d", (int)upstream_port(upstream));
}

static getdns_return_t
ub_setup_stub(struct ub_ctx *ctx, getdns_context *context)
{
	getdns_return_t r = GETDNS_RETURN_GOOD;
	size_t i;
	getdns_upstream *upstream;
	char addr[1024];
	getdns_upstreams *upstreams = context->upstreams;

	(void) ub_ctx_set_fwd(ctx, NULL);
	for (i = 0; i < upstreams->count; i++) {
		upstream = &upstreams->upstreams[i];
		/*[TLS]: Use only the TLS subset of upstreams when TLS is the only thing
		 * used. All other cases must currently fallback to TCP for libunbound.*/
		if (context->dns_transports[0] == GETDNS_TRANSPORT_TLS &&
		    context->dns_transport_count ==1 &&
			upstream->transport !=  GETDNS_TRANSPORT_TLS)
				continue;
		upstream_ntop_buf(upstream, addr, 1024);
		ub_ctx_set_fwd(ctx, addr);
	}

	/* Allow lookups of:
	 */
	/* - localhost */
	(void)ub_ctx_zone_remove(ctx, "localhost.");

	/* - reverse IPv4 loopback */
	(void)ub_ctx_zone_remove(ctx, "127.in-addr.arpa.");

	/* - reverse IPv6 loopback */
	(void)ub_ctx_zone_remove(ctx, "1.0.0.0.0.0.0.0.0.0.0.0.0.0.0.0.0.0."
	                              "0.0.0.0.0.0.0.0.0.0.0.0.0.0.ip6.arpa.");

	/* - reverse RFC1918 local use zones */
	(void)ub_ctx_zone_remove(ctx, "10.in-addr.arpa.");
	(void)ub_ctx_zone_remove(ctx, "16.172.in-addr.arpa.");
	(void)ub_ctx_zone_remove(ctx, "17.172.in-addr.arpa.");
	(void)ub_ctx_zone_remove(ctx, "18.172.in-addr.arpa.");
	(void)ub_ctx_zone_remove(ctx, "19.172.in-addr.arpa.");
	(void)ub_ctx_zone_remove(ctx, "20.172.in-addr.arpa.");
	(void)ub_ctx_zone_remove(ctx, "21.172.in-addr.arpa.");
	(void)ub_ctx_zone_remove(ctx, "22.172.in-addr.arpa.");
	(void)ub_ctx_zone_remove(ctx, "23.172.in-addr.arpa.");
	(void)ub_ctx_zone_remove(ctx, "24.172.in-addr.arpa.");
	(void)ub_ctx_zone_remove(ctx, "25.172.in-addr.arpa.");
	(void)ub_ctx_zone_remove(ctx, "26.172.in-addr.arpa.");
	(void)ub_ctx_zone_remove(ctx, "27.172.in-addr.arpa.");
	(void)ub_ctx_zone_remove(ctx, "28.172.in-addr.arpa.");
	(void)ub_ctx_zone_remove(ctx, "29.172.in-addr.arpa.");
	(void)ub_ctx_zone_remove(ctx, "30.172.in-addr.arpa.");
	(void)ub_ctx_zone_remove(ctx, "31.172.in-addr.arpa.");
	(void)ub_ctx_zone_remove(ctx, "168.192.in-addr.arpa.");

	/* - reverse RFC3330 IP4 this, link-local, testnet and broadcast */
	(void)ub_ctx_zone_remove(ctx, "0.in-addr.arpa.");
	(void)ub_ctx_zone_remove(ctx, "254.169.in-addr.arpa.");
	(void)ub_ctx_zone_remove(ctx, "2.0.192.in-addr.arpa.");
	(void)ub_ctx_zone_remove(ctx, "100.51.198.in-addr.arpa.");
	(void)ub_ctx_zone_remove(ctx, "113.0.203.in-addr.arpa.");
	(void)ub_ctx_zone_remove(ctx, "255.255.255.255.in-addr.arpa.");

	/* - reverse RFC4291 IP6 unspecified */
	(void)ub_ctx_zone_remove(ctx, "0.0.0.0.0.0.0.0.0.0.0.0.0.0.0.0.0.0."
	                              "0.0.0.0.0.0.0.0.0.0.0.0.0.0.ip6.arpa.");

	/* - reverse RFC4193 IPv6 Locally Assigned Local Addresses */
	(void)ub_ctx_zone_remove(ctx, "D.F.ip6.arpa.");

	/* - reverse RFC4291 IPv6 Link Local Addresses */
	(void)ub_ctx_zone_remove(ctx, "8.E.F.ip6.arpa.");
	(void)ub_ctx_zone_remove(ctx, "9.E.F.ip6.arpa.");
	(void)ub_ctx_zone_remove(ctx, "A.E.F.ip6.arpa.");
	(void)ub_ctx_zone_remove(ctx, "B.E.F.ip6.arpa.");

	/* - reverse IPv6 Example Prefix */
	(void)ub_ctx_zone_remove(ctx, "8.B.D.0.1.0.0.2.ip6.arpa.");

	return r;
}
#endif


#ifdef HAVE_LIBUNBOUND
static getdns_return_t
ub_setup_recursing(struct ub_ctx *ctx, getdns_context *context)
{
	_getdns_rr_iter rr_spc, *rr;
	char ta_str[8192];

	(void) ub_ctx_set_fwd(ctx, NULL);
	if (!context->unbound_ta_set && context->trust_anchors) {
		for ( rr = _getdns_rr_iter_init( &rr_spc
		                               , context->trust_anchors
		                               , context->trust_anchors_len)
		    ; rr ; rr = _getdns_rr_iter_next(rr) ) {

			(void) gldns_wire2str_rr_buf((UNCONST_UINT8_p)rr->pos,
			    rr->nxt - rr->pos, ta_str, sizeof(ta_str));
			(void) ub_ctx_add_ta(ctx, ta_str);
		}
		context->unbound_ta_set = 1;
	}
	return GETDNS_RETURN_GOOD;
}
#endif

static getdns_return_t
_getdns_ns_dns_setup(struct getdns_context *context)
{
	assert(context);

	switch (context->resolution_type) {
	case GETDNS_RESOLUTION_STUB:
		if (!context->upstreams || !context->upstreams->count)
			return GETDNS_RETURN_GENERIC_ERROR;
#ifdef STUB_NATIVE_DNSSEC
# ifdef DNSSEC_ROADBLOCK_AVOIDANCE
#  ifdef HAVE_LIBUNBOUND
		return ub_setup_recursing(context->unbound_ctx, context);
#  else
		/* Return NOT_IMPLEMENTED on query with an
		 * roadblock avoidance extension.
		 */
		return GETDNS_RETURN_GOOD;
#  endif
# else
		return GETDNS_RETURN_GOOD;
# endif
#else
		return ub_setup_stub(context->unbound_ctx, context);
#endif

	case GETDNS_RESOLUTION_RECURSING:
#ifdef HAVE_LIBUNBOUND
		return ub_setup_recursing(context->unbound_ctx, context);
#else
		return GETDNS_RETURN_NOT_IMPLEMENTED;
#endif
	}
	return GETDNS_RETURN_BAD_CONTEXT;
}

getdns_return_t
_getdns_context_prepare_for_resolution(struct getdns_context *context,
    int usenamespaces)
{
	int i;
	getdns_return_t r;

	RETURN_IF_NULL(context, GETDNS_RETURN_INVALID_PARAMETER);
    if (context->destroying) {
        return GETDNS_RETURN_BAD_CONTEXT;
    }

	/* Transport can in theory be set per query in stub mode */
	if (context->resolution_type == GETDNS_RESOLUTION_STUB && 
	    tls_is_in_transports_list(context) == 1) {
		/* Check minimum require authentication level*/
		if (tls_only_is_in_transports_list(context) == 1 && 
		    context->tls_auth == GETDNS_AUTHENTICATION_REQUIRED) {
			context->tls_auth_min = GETDNS_AUTHENTICATION_REQUIRED;
			/* TODO: If no auth data provided for any upstream, fail here */
		}
		else {
			context->tls_auth_min = GETDNS_AUTHENTICATION_NONE;
		}

		if (context->tls_ctx == NULL) {
#ifdef HAVE_TLS_v1_2
			/* Create client context, use TLS v1.2 only for now */
			context->tls_ctx = SSL_CTX_new(TLSv1_2_client_method());
			if(context->tls_ctx == NULL)
				return GETDNS_RETURN_BAD_CONTEXT;
			/* Be strict and only use the cipher suites recommended in RFC7525
			   Unless we later fallback to opportunistic. */
			const char* const PREFERRED_CIPHERS = "EECDH+aRSA+AESGCM:EECDH+aECDSA+AESGCM:EDH+aRSA+AESGCM";
			if (!SSL_CTX_set_cipher_list(context->tls_ctx, PREFERRED_CIPHERS))
				return GETDNS_RETURN_BAD_CONTEXT;
			/* For strict authentication, we must have local root certs available
		       Set up is done only when the tls_ctx is created (per getdns_context)*/
#ifndef USE_WINSOCK
			if (!SSL_CTX_set_default_verify_paths(context->tls_ctx)) {
#else
			if (!add_WIN_cacerts_to_openssl_store(context->tls_ctx)) {
#endif /* USE_WINSOCK */
				if (context->tls_auth_min == GETDNS_AUTHENTICATION_REQUIRED) 
					return GETDNS_RETURN_BAD_CONTEXT;
			}
#else /* HAVE_TLS_v1_2 */
			if (tls_only_is_in_transports_list(context) == 1)
				return GETDNS_RETURN_BAD_CONTEXT;
			/* A null tls_ctx will make TLS fail and fallback to the other
			   transports will kick-in.*/
#endif /* HAVE_TLS_v1_2 */
		}
	}

	/* Block use of TLS ONLY in recursive mode as it won't work */
    /* Note: If TLS is used in recursive mode this will try TLS on port
     * 53 so it is blocked here. */
	if (context->resolution_type == GETDNS_RESOLUTION_RECURSING &&
		tls_only_is_in_transports_list(context) == 1)
		return GETDNS_RETURN_BAD_CONTEXT;

	if (context->resolution_type_set == context->resolution_type)
        	/* already set and no config changes
		 * have caused this to be bad.
		 */
		return GETDNS_RETURN_GOOD;

	/* TODO: respect namespace order (unbound always uses local first if cfg
	 * the spec calls for us to treat the namespace list as ordered
	 * so we need to respect that order
	 */


	if (! usenamespaces) {
		r = _getdns_ns_dns_setup(context);
		if (r == GETDNS_RETURN_GOOD)
			context->resolution_type_set = context->resolution_type;
		return r;
	}

	r = GETDNS_RETURN_GOOD;
	for (i = 0; i < context->namespace_count; i++) {
		switch (context->namespaces[i]) {
		case GETDNS_NAMESPACE_DNS:
			r = _getdns_ns_dns_setup(context);
			break;

		default:
			r = GETDNS_RETURN_BAD_CONTEXT;
			break;
		}
		if (r != GETDNS_RETURN_GOOD)
			return r; /* try again later (resolution_type_set) */
	}
	context->resolution_type_set = context->resolution_type;
	return r;
} /* _getdns_context_prepare_for_resolution */

getdns_return_t
_getdns_context_track_outbound_request(getdns_dns_req *dnsreq)
{
    	if (!dnsreq)
		return GETDNS_RETURN_INVALID_PARAMETER;

	dnsreq->node.key = &(dnsreq->trans_id);
	if (!_getdns_rbtree_insert(
	    &dnsreq->context->outbound_requests, &dnsreq->node))
		return GETDNS_RETURN_GENERIC_ERROR;

	getdns_context_request_count_changed(dnsreq->context);
	return GETDNS_RETURN_GOOD;
}

getdns_return_t
_getdns_context_clear_outbound_request(getdns_dns_req *dnsreq)
{
    	if (!dnsreq)
		return GETDNS_RETURN_INVALID_PARAMETER;

	if (!_getdns_rbtree_delete(
	    &dnsreq->context->outbound_requests, &dnsreq->trans_id))
		return GETDNS_RETURN_GENERIC_ERROR;

	getdns_context_request_count_changed(dnsreq->context);
	return GETDNS_RETURN_GOOD;
}

getdns_return_t
_getdns_context_request_timed_out(getdns_dns_req *req)
{
	/* Don't use req after callback */
	getdns_context* context = req->context;
	getdns_transaction_t trans_id = req->trans_id;
	getdns_callback_t cb = req->user_callback;
	void *user_arg = req->user_pointer;
	getdns_dict *response = _getdns_create_getdns_response(req);

	/* cancel the req - also clears it from outbound and cleans up*/
	_getdns_context_cancel_request(context, trans_id, 0);
	context->processing = 1;
	cb(context, GETDNS_CALLBACK_TIMEOUT, response, user_arg, trans_id);
	context->processing = 0;
	getdns_context_request_count_changed(context);
	return GETDNS_RETURN_GOOD;
}

char *
_getdns_strdup(const struct mem_funcs *mfs, const char *s)
{
    size_t sz = strlen(s) + 1;
    char *r = GETDNS_XMALLOC(*mfs, char, sz);
    if (r)
        return memcpy(r, s, sz);
    else
        return NULL;
}

struct getdns_bindata *
_getdns_bindata_copy(struct mem_funcs *mfs, size_t size, const uint8_t *data)
{
	/* Don't know why, but nodata allows
	 * empty bindatas with the python bindings
	 */
	static uint8_t nodata[] = { 0, 0, 0, 0, 0, 0, 0, 0 };
	struct getdns_bindata *dst;

	if (!(dst = GETDNS_MALLOC(*mfs, struct getdns_bindata)))
		return NULL;

	if ((dst->size = size)) {
		dst->data = GETDNS_XMALLOC(*mfs, uint8_t, size);
		if (!dst->data) {
			GETDNS_FREE(*mfs, dst);
			return NULL;
		}
		(void) memcpy(dst->data, data, size);
	} else {
		dst->data = nodata;
	}
	return dst;
}

void
_getdns_bindata_destroy(struct mem_funcs *mfs,
    struct getdns_bindata *bindata)
{
	if (!bindata)
		return;

	if (bindata->size) GETDNS_FREE(*mfs, bindata->data);
	GETDNS_FREE(*mfs, bindata);
}

/* TODO: Remove next_timeout argument from getdns_context_get_num_pending_requests
 */
uint32_t
getdns_context_get_num_pending_requests(getdns_context* context,
    struct timeval* next_timeout)
{
	(void)next_timeout;

	if (!context)
		return GETDNS_RETURN_INVALID_PARAMETER;

	if (context->outbound_requests.count)
		context->extension->vmt->run_once(context->extension, 0);

	return context->outbound_requests.count;
}

/* process async reqs */
getdns_return_t
getdns_context_process_async(getdns_context *context)
{
	if (!context)
		return GETDNS_RETURN_INVALID_PARAMETER;

	context->extension->vmt->run_once(context->extension, 0);
	return GETDNS_RETURN_GOOD;
}

void
getdns_context_run(getdns_context *context)
{
	context->extension->vmt->run(context->extension);
}

typedef struct timeout_accumulator {
    getdns_transaction_t* ids;
    int idx;
} timeout_accumulator;

static void
accumulate_outstanding_transactions(_getdns_rbnode_t* node, void* arg) {
    timeout_accumulator* acc = (timeout_accumulator*) arg;
    acc->ids[acc->idx] = *((getdns_transaction_t*) node->key);
    acc->idx++;
}

static void
cancel_outstanding_requests(struct getdns_context* context, int fire_callback) {
    if (context->outbound_requests.count > 0) {
        timeout_accumulator acc;
        int i;
        acc.idx = 0;
        acc.ids = GETDNS_XMALLOC(context->my_mf, getdns_transaction_t, context->outbound_requests.count);
        _getdns_traverse_postorder(&context->outbound_requests, accumulate_outstanding_transactions, &acc);
        for (i = 0; i < acc.idx; ++i) {
            _getdns_context_cancel_request(context, acc.ids[i], fire_callback);
        }
        GETDNS_FREE(context->my_mf, acc.ids);
    }
}

getdns_return_t
getdns_context_detach_eventloop(struct getdns_context* context)
{
	RETURN_IF_NULL(context, GETDNS_RETURN_INVALID_PARAMETER);

	/* When called from within a callback, do not execute pending
	 * context destroys.
	 * The (other) callback handler will handle it.
	 *
	 * ( because callbacks occur in cancel_outstanding_requests,
	 *   and they may destroy the context )
	 */
	/* cancel all outstanding requests */
	cancel_outstanding_requests(context, 1);
	context->extension->vmt->cleanup(context->extension);
	context->extension = &context->default_eventloop.loop;
	_getdns_default_eventloop_init(&context->default_eventloop);
#ifdef HAVE_UNBOUND_EVENT_API
	if (_getdns_ub_loop_enabled(&context->ub_loop))
		context->ub_loop.extension = context->extension;
#endif
	return GETDNS_RETURN_GOOD;
}

getdns_return_t
getdns_context_set_eventloop(getdns_context* context, getdns_eventloop* loop)
{
	if (!context || !loop)
		return GETDNS_RETURN_INVALID_PARAMETER;

	if (context->extension) {
		cancel_outstanding_requests(context, 1);
		context->extension->vmt->cleanup(context->extension);
	}
	context->extension = loop;
#ifdef HAVE_UNBOUND_EVENT_API
	if (_getdns_ub_loop_enabled(&context->ub_loop))
		context->ub_loop.extension = loop;
#endif
	return GETDNS_RETURN_GOOD;
}

static in_port_t
upstream_port(getdns_upstream *upstream)
{
	return ntohs(upstream->addr.ss_family == AF_INET
	     ? ((struct sockaddr_in *)&upstream->addr)->sin_port
	     : ((struct sockaddr_in6*)&upstream->addr)->sin6_port);
}

static getdns_dict*
_get_context_settings(getdns_context* context)
{
	getdns_dict *result = getdns_dict_create_with_context(context);
	getdns_list *list;
	size_t       i;

	if (!result)
		return NULL;

	/* int fields */
	if (   getdns_dict_set_int(result, "timeout",
	                           context->timeout)
	    || getdns_dict_set_int(result, "idle_timeout",
	                           context->idle_timeout)
	    || getdns_dict_set_int(result, "limit_outstanding_queries",
	                           context->limit_outstanding_queries)
            || getdns_dict_set_int(result, "dnssec_allowed_skew",
	                           context->dnssec_allowed_skew)
	    || getdns_dict_set_int(result, "follow_redirects",
	                           context->follow_redirects)
	    || (  context->edns_maximum_udp_payload_size != -1
	       && getdns_dict_set_int(result, "edns_maximum_udp_payload_size",
	                              context->edns_maximum_udp_payload_size))
	    || getdns_dict_set_int(result, "edns_extended_rcode",
	                           context->edns_extended_rcode)
	    || getdns_dict_set_int(result, "edns_version",
	                           context->edns_version)
	    || getdns_dict_set_int(result, "edns_do_bit",
	                           context->edns_do_bit)
	    || getdns_dict_set_int(result, "append_name",
	                           context->append_name)
	    || getdns_dict_set_int(result, "tls_authentication",
	                           context->tls_auth))
		goto error;
	
	/* list fields */
	if (getdns_context_get_suffix(context, &list))
		goto error;

	if (_getdns_dict_set_this_list(result, "suffix", list)) {
		getdns_list_destroy(list);
		goto error;
	}
	if (getdns_context_get_upstream_recursive_servers(context, &list))
		goto error;

	if (_getdns_dict_set_this_list(
	    result, "upstream_recursive_servers", list)) {
		getdns_list_destroy(list);
		goto error;
	}
	if (context->dns_transport_count > 0) {
		/* create a namespace list */
		if (!(list = getdns_list_create_with_context(context)))
			goto error;

		for (i = 0; i < context->dns_transport_count; ++i) {
			if (getdns_list_set_int(list, i,
			    context->dns_transports[i])) {
				getdns_list_destroy(list);
				goto error;
			}
		}
		if (_getdns_dict_set_this_list(
		    result, "dns_transport_list", list)) {
			getdns_list_destroy(list);
			goto error;
		}
	}
	if (context->namespace_count > 0) {
        /* create a namespace list */
		if (!(list = getdns_list_create_with_context(context)))
			goto error;

		for (i = 0; i < context->namespace_count; ++i) {
			if (getdns_list_set_int(list, i,
			    context->namespaces[i])) {
				getdns_list_destroy(list);
				goto error;
			}
		}
		if (_getdns_dict_set_this_list(result, "namespaces", list)) {
			getdns_list_destroy(list);
			return NULL;
		}
	}
	return result;
error:
	getdns_dict_destroy(result);
	return NULL;
}

getdns_dict*
getdns_context_get_api_information(getdns_context* context)
{
	getdns_dict* result;
	getdns_dict* settings;

	if ((result = getdns_dict_create_with_context(context))
			
	    && ! getdns_dict_util_set_string(
	    result, "version_string", GETDNS_VERSION)

	    && ! getdns_dict_util_set_string(
	    result, "implementation_string", PACKAGE_URL)

	    && ! getdns_dict_set_int(
	    result, "resolution_type", context->resolution_type)

	    && (settings = _get_context_settings(context))) {

		if (!_getdns_dict_set_this_dict(result,"all_context",settings))
			return result;

		getdns_dict_destroy(settings);
	}
	getdns_dict_destroy(result);
	return NULL;
}

getdns_return_t
getdns_context_set_return_dnssec_status(getdns_context* context, int enabled) {
    RETURN_IF_NULL(context, GETDNS_RETURN_INVALID_PARAMETER);
    if (enabled != GETDNS_EXTENSION_TRUE &&
        enabled != GETDNS_EXTENSION_FALSE) {
        return GETDNS_RETURN_INVALID_PARAMETER;
    }
    context->return_dnssec_status = enabled;
    return GETDNS_RETURN_GOOD;
}

getdns_return_t
getdns_context_set_use_threads(getdns_context* context, int use_threads) {
    RETURN_IF_NULL(context, GETDNS_RETURN_INVALID_PARAMETER);
    int r = 0;
    if (context->resolution_type_set != 0) {
        /* already setup */
        return GETDNS_RETURN_CONTEXT_UPDATE_FAIL;
    }
#ifdef HAVE_LIBUNBOUND
    if (use_threads)
        r = ub_ctx_async(context->unbound_ctx, 1);
    else
        r = ub_ctx_async(context->unbound_ctx, 0);
#else
    (void)use_threads;
#endif
    return r == 0 ? GETDNS_RETURN_GOOD : GETDNS_RETURN_CONTEXT_UPDATE_FAIL;
}

getdns_return_t
_getdns_context_local_namespace_resolve(
    getdns_dns_req *dnsreq, getdns_dict **response)
{
	getdns_context  *context = dnsreq->context;
	host_name_addrs *hnas;
	uint8_t lookup[256];
	getdns_list    empty_list = { 0 };
	getdns_bindata bindata;
	getdns_list   *jaa;
	size_t         i;
	getdns_dict   *addr;
	int ipv4 = dnsreq->netreqs[0]->request_type == GETDNS_RRTYPE_A ||
	    (dnsreq->netreqs[1] &&
	     dnsreq->netreqs[1]->request_type == GETDNS_RRTYPE_A);
	int ipv6 = dnsreq->netreqs[0]->request_type == GETDNS_RRTYPE_AAAA ||
	    (dnsreq->netreqs[1] &&
	     dnsreq->netreqs[1]->request_type == GETDNS_RRTYPE_AAAA);

	if (!ipv4 && !ipv6)
		return GETDNS_RETURN_GENERIC_ERROR;

	/*Do the lookup*/
	(void)memcpy(lookup, dnsreq->name, dnsreq->name_len);
	canonicalize_dname(lookup);

	if (!(hnas = (host_name_addrs *)
	    _getdns_rbtree_search(&context->local_hosts, lookup)))
		return GETDNS_RETURN_GENERIC_ERROR;

	if (!hnas->ipv4addrs && (!ipv6 || !hnas->ipv6addrs))
		return GETDNS_RETURN_GENERIC_ERROR;

	if (!hnas->ipv6addrs && (!ipv4 || !hnas->ipv4addrs))
		return GETDNS_RETURN_GENERIC_ERROR;

	if (!(*response = getdns_dict_create_with_context(context)))
		return GETDNS_RETURN_GENERIC_ERROR;

	bindata.size = dnsreq->name_len;
	bindata.data = dnsreq->name;
	if (getdns_dict_set_bindata(*response, "canonical_name", &bindata))
		goto error;

	empty_list.mf = context->mf;
	if (getdns_dict_set_list(*response, "replies_full", &empty_list))
		goto error;

	if (getdns_dict_set_list(*response, "replies_tree", &empty_list))
		goto error;

	if (getdns_dict_set_int(*response, "status", GETDNS_RESPSTATUS_GOOD))
		goto error;

	if (!ipv4 || !hnas->ipv4addrs) {
		if (getdns_dict_set_list(*response,
		    "just_address_answers", hnas->ipv6addrs))
			goto error;
		return GETDNS_RETURN_GOOD;
	} else if (!ipv6 || !hnas->ipv6addrs) {
		if (getdns_dict_set_list(*response,
		    "just_address_answers", hnas->ipv4addrs))
			goto error;
		return GETDNS_RETURN_GOOD;
	}
	if (!(jaa = getdns_list_create_with_context(context)))
		goto error;

	for (i = 0; !getdns_list_get_dict(hnas->ipv4addrs, i, &addr); i++)
		if (_getdns_list_append_dict(jaa, addr))
			break;
	for (i = 0; !getdns_list_get_dict(hnas->ipv6addrs, i, &addr); i++)
		if (_getdns_list_append_dict(jaa, addr))
			break;
	if (!_getdns_dict_set_this_list(*response, "just_address_answers", jaa))
		return GETDNS_RETURN_GOOD;
	else
		getdns_list_destroy(jaa);
error:
	getdns_dict_destroy(*response);
	return GETDNS_RETURN_GENERIC_ERROR;
}

struct mem_funcs *
priv_getdns_context_mf(getdns_context *context)
{
	return &context->mf;
}

/** begin getters **/
getdns_return_t
getdns_context_get_resolution_type(getdns_context *context,
    getdns_resolution_t* value) {
    RETURN_IF_NULL(context, GETDNS_RETURN_INVALID_PARAMETER);
    RETURN_IF_NULL(value, GETDNS_RETURN_INVALID_PARAMETER);
    *value = context->resolution_type;
    return GETDNS_RETURN_GOOD;
}

getdns_return_t
getdns_context_get_namespaces(getdns_context *context,
    size_t* namespace_count, getdns_namespace_t **namespaces) {
    RETURN_IF_NULL(context, GETDNS_RETURN_INVALID_PARAMETER);
    RETURN_IF_NULL(namespace_count, GETDNS_RETURN_INVALID_PARAMETER);
    RETURN_IF_NULL(namespaces, GETDNS_RETURN_INVALID_PARAMETER);
    *namespace_count = context->namespace_count;
    if (!context->namespace_count) {
        *namespaces = NULL;
        return GETDNS_RETURN_GOOD;
    }
    // use normal malloc here so users can do normal free
    *namespaces = malloc(context->namespace_count * sizeof(getdns_namespace_t));
    memcpy(*namespaces, context->namespaces,
           context->namespace_count * sizeof(getdns_namespace_t));
    return GETDNS_RETURN_GOOD;
}

getdns_return_t
getdns_context_get_dns_transport(getdns_context *context,
    getdns_transport_t* value) {
    RETURN_IF_NULL(context, GETDNS_RETURN_INVALID_PARAMETER);
    RETURN_IF_NULL(value, GETDNS_RETURN_INVALID_PARAMETER);
	int count = context->dns_transport_count;
	getdns_transport_list_t *transports = context->dns_transports;
    if (!count)
        return GETDNS_RETURN_WRONG_TYPE_REQUESTED;

    /* Best effort mapping for backwards compatibility*/
    if (transports[0] == GETDNS_TRANSPORT_UDP) {
        if (count == 1) 
            *value = GETDNS_TRANSPORT_UDP_ONLY;
        else if (count == 2 && transports[1] == GETDNS_TRANSPORT_TCP)
            *value = GETDNS_TRANSPORT_UDP_FIRST_AND_FALL_BACK_TO_TCP;
        else
            return GETDNS_RETURN_WRONG_TYPE_REQUESTED;
    }
    if (transports[0] == GETDNS_TRANSPORT_TCP) {
        if (count == 1) 
            *value = GETDNS_TRANSPORT_TCP_ONLY_KEEP_CONNECTIONS_OPEN;
    }
    if (transports[0] == GETDNS_TRANSPORT_TLS) {
        if (count == 1) 
            *value = GETDNS_TRANSPORT_TLS_ONLY_KEEP_CONNECTIONS_OPEN;
        else if (count == 2 && transports[1] == GETDNS_TRANSPORT_TCP)
            *value = GETDNS_TRANSPORT_TLS_FIRST_AND_FALL_BACK_TO_TCP_KEEP_CONNECTIONS_OPEN;
        else
            return GETDNS_RETURN_WRONG_TYPE_REQUESTED;
    }
    return GETDNS_RETURN_GOOD;
}

getdns_return_t
getdns_context_get_dns_transport_list(getdns_context *context,
    size_t* transport_count, getdns_transport_list_t **transports) {
    RETURN_IF_NULL(context, GETDNS_RETURN_INVALID_PARAMETER);
    RETURN_IF_NULL(transport_count, GETDNS_RETURN_INVALID_PARAMETER);
    RETURN_IF_NULL(transports, GETDNS_RETURN_INVALID_PARAMETER);
   *transport_count = context->dns_transport_count;
    if (!context->dns_transport_count) {
        *transports = NULL;
        return GETDNS_RETURN_GOOD;
    }
    // use normal malloc here so users can do normal free
    *transports = malloc(context->dns_transport_count * sizeof(getdns_transport_list_t));
    memcpy(*transports, context->dns_transports,
           context->dns_transport_count * sizeof(getdns_transport_list_t));
    return GETDNS_RETURN_GOOD;
}

getdns_return_t
getdns_context_get_tls_authentication(getdns_context *context,
    getdns_tls_authentication_t* value) {
    RETURN_IF_NULL(context, GETDNS_RETURN_INVALID_PARAMETER);
    RETURN_IF_NULL(value, GETDNS_RETURN_INVALID_PARAMETER);
    *value = context->tls_auth;
    return GETDNS_RETURN_GOOD;
}

getdns_return_t
getdns_context_get_limit_outstanding_queries(getdns_context *context,
    uint16_t* value) {
    RETURN_IF_NULL(context, GETDNS_RETURN_INVALID_PARAMETER);
    RETURN_IF_NULL(value, GETDNS_RETURN_INVALID_PARAMETER);
    *value = context->limit_outstanding_queries;
    return GETDNS_RETURN_GOOD;
}

getdns_return_t
getdns_context_get_timeout(getdns_context *context, uint64_t* value) {
    RETURN_IF_NULL(context, GETDNS_RETURN_INVALID_PARAMETER);
    RETURN_IF_NULL(value, GETDNS_RETURN_INVALID_PARAMETER);
    *value = context->timeout;
    return GETDNS_RETURN_GOOD;
}

getdns_return_t
getdns_context_get_idle_timeout(getdns_context *context, uint64_t* value) {
    RETURN_IF_NULL(context, GETDNS_RETURN_INVALID_PARAMETER);
    RETURN_IF_NULL(value, GETDNS_RETURN_INVALID_PARAMETER);
    *value = context->idle_timeout;
    return GETDNS_RETURN_GOOD;
}

getdns_return_t
getdns_context_get_follow_redirects(
    getdns_context *context, getdns_redirects_t* value)
{
	if (!context || !value)
		return GETDNS_RETURN_INVALID_PARAMETER;
	*value = context->follow_redirects;
	return GETDNS_RETURN_NOT_IMPLEMENTED;
}

getdns_return_t
getdns_context_get_dns_root_servers(getdns_context *context,
    getdns_list **value) {
    RETURN_IF_NULL(context, GETDNS_RETURN_INVALID_PARAMETER);
    RETURN_IF_NULL(value, GETDNS_RETURN_INVALID_PARAMETER);
    *value = NULL;
    if (context->dns_root_servers)
        return _getdns_list_copy(context->dns_root_servers, value);
    return GETDNS_RETURN_GOOD;
}

getdns_return_t
getdns_context_get_append_name(getdns_context *context,
    getdns_append_name_t* value) {
    RETURN_IF_NULL(context, GETDNS_RETURN_INVALID_PARAMETER);
    RETURN_IF_NULL(value, GETDNS_RETURN_INVALID_PARAMETER);
    *value = context->append_name;
    return GETDNS_RETURN_GOOD;
}

getdns_return_t
getdns_context_get_suffix(getdns_context *context, getdns_list **value)
{
	size_t dname_len;
	const uint8_t *dname;
	char name[1024];
	getdns_return_t r = GETDNS_RETURN_GOOD;
	getdns_list *list;

	if (!context || !value)
		return GETDNS_RETURN_INVALID_PARAMETER;

	if (!(list = getdns_list_create_with_context(context)))
		return GETDNS_RETURN_MEMORY_ERROR;
	
	assert(context->suffixes);
	dname_len = context->suffixes[0];
	dname = context->suffixes + 1;
	while (dname_len && *dname) {
		if (! gldns_wire2str_dname_buf((UNCONST_UINT8_p)
		    dname, dname_len, name, sizeof(name))) {
			r = GETDNS_RETURN_GENERIC_ERROR;
			break;
		}
		if ((r = _getdns_list_append_const_bindata(
		    list, strlen(name) + 1, name)))
			break;
		dname += dname_len;
		dname_len = *dname++;
	}
	if (r)
		getdns_list_destroy(list);
	else
		*value = list;

	return GETDNS_RETURN_GOOD;
}

getdns_return_t
getdns_context_get_dnssec_trust_anchors(
    getdns_context *context, getdns_list **value)
{
	RETURN_IF_NULL(context, GETDNS_RETURN_INVALID_PARAMETER);
	RETURN_IF_NULL(value, GETDNS_RETURN_INVALID_PARAMETER);

	if (context->trust_anchors) {
		if ((*value = getdns_list_create_with_context(context)))
			_getdns_wire2list( context->trust_anchors
			                 , context->trust_anchors_len
			                 , *value);
		else
			return GETDNS_RETURN_MEMORY_ERROR;
	} else
		*value = NULL;

	return GETDNS_RETURN_GOOD;
}

getdns_return_t
getdns_context_get_dnssec_allowed_skew(getdns_context *context,
    uint32_t* value) {
    RETURN_IF_NULL(context, GETDNS_RETURN_INVALID_PARAMETER);
    RETURN_IF_NULL(value, GETDNS_RETURN_INVALID_PARAMETER);
    *value = context->dnssec_allowed_skew;
    return GETDNS_RETURN_GOOD;
}

getdns_return_t
getdns_context_get_upstream_recursive_servers(getdns_context *context,
    getdns_list **upstreams_r)
{
	size_t i;
	getdns_list *upstreams;
	getdns_return_t r;

	if (!context || !upstreams_r)
		return GETDNS_RETURN_INVALID_PARAMETER;

	if (!(upstreams = getdns_list_create_with_context(context)))
		return GETDNS_RETURN_MEMORY_ERROR;

	if (!context->upstreams || context->upstreams->count == 0) {
		*upstreams_r = upstreams;
		return GETDNS_RETURN_GOOD;
	}
	r = GETDNS_RETURN_GOOD;
	i = 0;
	while (!r && i < context->upstreams->count) {
		size_t j;
		getdns_dict *d;
		getdns_upstream  *upstream = &context->upstreams->upstreams[i];
		getdns_bindata    bindata;
		const getdns_tsig_info *tsig_info;

		if (!(d =
		    sockaddr_dict(context, (struct sockaddr*)&upstream->addr))) {
			r = GETDNS_RETURN_MEMORY_ERROR;
			break;
		}
		if (upstream->tsig_alg) {
			tsig_info = _getdns_get_tsig_info(upstream->tsig_alg);

			if ((r = _getdns_dict_set_const_bindata(
			    d, "tsig_algorithm",
			    tsig_info->dname_len, tsig_info->dname)))
				break;

			if (upstream->tsig_dname_len) {
				bindata.data = upstream->tsig_dname;
				bindata.size = upstream->tsig_dname_len;
				if ((r = getdns_dict_set_bindata(
				    d, "tsig_name", &bindata)))
					break;
			}
			if (upstream->tsig_size) {
				bindata.data = upstream->tsig_key;
				bindata.size = upstream->tsig_size;
				if ((r = getdns_dict_set_bindata(
				    d, "tsig_secret", &bindata)))
					break;
			}
		}
		for ( j = 1, i++
		    ; j < GETDNS_UPSTREAM_TRANSPORTS &&
		      i < context->upstreams->count
		    ; j++, i++) {

			upstream = &context->upstreams->upstreams[i];

			if (upstream->transport == GETDNS_TRANSPORT_UDP &&
			    upstream_port(upstream) != getdns_port_array[j] &&
			    (r = getdns_dict_set_int(d, "port",
			    (uint32_t)upstream_port(upstream))))
				break;

			if (upstream->transport == GETDNS_TRANSPORT_TLS) {
				if (upstream_port(upstream) != getdns_port_array[j] &&
					(r = getdns_dict_set_int(d, "tls_port",
								   (uint32_t) upstream_port(upstream))))
					break;
				if (upstream->tls_auth_name[0] != '\0' &&
				    (r = getdns_dict_util_set_string(d,
				                                     "tls_auth_name",
				                                     upstream->tls_auth_name)))
					break;
				if (upstream->tls_pubkey_pinset) {
					getdns_list *pins = NULL;
					if ((_getdns_get_pubkey_pinset_list(context,
									   upstream->tls_pubkey_pinset,
									   &pins) == GETDNS_RETURN_GOOD) &&
						(r = _getdns_dict_set_this_list(d, "tls_pubkey_pinset", pins))) {
						getdns_list_destroy(pins);
						break;
					}
				}
			}
		}
		if (!r)
			if (!(r = _getdns_list_append_this_dict(upstreams, d)))
				d = NULL;
		getdns_dict_destroy(d);
        }
        if (r)
		getdns_list_destroy(upstreams);
	else
		*upstreams_r = upstreams;
	return r;
}

getdns_return_t
getdns_context_get_edns_maximum_udp_payload_size(getdns_context *context,
    uint16_t* value) {
    RETURN_IF_NULL(context, GETDNS_RETURN_INVALID_PARAMETER);
    RETURN_IF_NULL(value, GETDNS_RETURN_INVALID_PARAMETER);
    *value = context->edns_maximum_udp_payload_size;
    return GETDNS_RETURN_GOOD;
}

getdns_return_t
getdns_context_get_edns_extended_rcode(getdns_context *context,
    uint8_t* value) {
    RETURN_IF_NULL(context, GETDNS_RETURN_INVALID_PARAMETER);
    RETURN_IF_NULL(value, GETDNS_RETURN_INVALID_PARAMETER);
    *value = context->edns_extended_rcode;
    return GETDNS_RETURN_GOOD;
}

getdns_return_t
getdns_context_get_edns_version(getdns_context *context, uint8_t* value) {
    RETURN_IF_NULL(context, GETDNS_RETURN_INVALID_PARAMETER);
    RETURN_IF_NULL(value, GETDNS_RETURN_INVALID_PARAMETER);
    *value = context->edns_version;
    return GETDNS_RETURN_GOOD;
}

getdns_return_t
getdns_context_get_edns_do_bit(getdns_context *context, uint8_t* value) {
    RETURN_IF_NULL(context, GETDNS_RETURN_INVALID_PARAMETER);
    RETURN_IF_NULL(value, GETDNS_RETURN_INVALID_PARAMETER);
    *value = context->edns_do_bit;
    return GETDNS_RETURN_GOOD;
}

getdns_return_t
getdns_context_get_edns_client_subnet_private(getdns_context *context, uint8_t* value) {
    RETURN_IF_NULL(context, GETDNS_RETURN_INVALID_PARAMETER);
    RETURN_IF_NULL(value, GETDNS_RETURN_INVALID_PARAMETER);
    *value = context->edns_client_subnet_private;
    return GETDNS_RETURN_GOOD;
}

getdns_return_t
getdns_context_get_tls_query_padding_blocksize(getdns_context *context, uint16_t* value) {
    RETURN_IF_NULL(context, GETDNS_RETURN_INVALID_PARAMETER);
    RETURN_IF_NULL(value, GETDNS_RETURN_INVALID_PARAMETER);
    *value = context->tls_query_padding_blocksize;
    return GETDNS_RETURN_GOOD;
}

/* context.c */<|MERGE_RESOLUTION|>--- conflicted
+++ resolved
@@ -181,11 +181,7 @@
 	/* failure if the CA store is empty or the call fails */
 	if ((pTargetCert = CertEnumCertificatesInStore(
 		hSystemStore, pTargetCert)) == 0) {
-<<<<<<< HEAD
-		DEBUG_STUB("*** %s(%s %d:%s)\n", __FUNCTION__,
-=======
 		DEBUG_STUB("%s %-35s: %s\n", STUB_DEBUG_SETUP_TLS, __FUNCTION__,
->>>>>>> 17ba786c
 			"CA certificate store for Windows is empty.");
 			return 0;
 	}
@@ -197,26 +193,16 @@
 			pTargetCert->cbCertEncoded);
 		if (!cert1) {
 			/* return error if a cert fails */
-<<<<<<< HEAD
-			DEBUG_STUB("*** %s(%s %d:%s)\n", __FUNCTION__,
-				"unable to parse certificate in memory",
-=======
 			DEBUG_STUB("%s %-35s: %s %d:%s\n", STUB_DEBUG_SETUP_TLS, __FUNCTION__,
 				"Unable to parse certificate in memory",
->>>>>>> 17ba786c
 				ERR_get_error(), ERR_error_string(ERR_get_error(), NULL));
 			return 0;
 		}
 		else {
 			/* return error if a cert add to store fails */
 			if (X509_STORE_add_cert(store, cert1) == 0) {
-<<<<<<< HEAD
-				DEBUG_STUB("*** %s(%s %d:%s)\n", __FUNCTION__,
-					"error adding certificate", ERR_get_error(),
-=======
 				DEBUG_STUB("%s %-35s: %s %d:%s\n", STUB_DEBUG_SETUP_TLS, __FUNCTION__,
 					"Error adding certificate", ERR_get_error(),
->>>>>>> 17ba786c
 					ERR_error_string(ERR_get_error(), NULL));
 				return 0;
 			}
