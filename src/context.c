--- conflicted
+++ resolved
@@ -723,16 +723,11 @@
 }
 
 static int
-<<<<<<< HEAD
-tls_is_in_transports_list(getdns_context *context) {
-	for (size_t i=0; i< context->dns_transport_count;i++) {
-=======
 tls_is_in_transports_list(getdns_context *context)
 {
 	size_t i;
 
 	for (i = 0; i< context->dns_transport_count;i++) {
->>>>>>> 1a26b884
 		if (context->dns_transports[i] == GETDNS_TRANSPORT_TLS)
 			return 1;
 	}
