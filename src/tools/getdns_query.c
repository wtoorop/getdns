/*
 * Copyright (c) 2013, NLNet Labs, Verisign, Inc.
 * All rights reserved.
 *
 * Redistribution and use in source and binary forms, with or without
 * modification, are permitted provided that the following conditions are met:
 * * Redistributions of source code must retain the above copyright
 *   notice, this list of conditions and the following disclaimer.
 * * Redistributions in binary form must reproduce the above copyright
 *   notice, this list of conditions and the following disclaimer in the
 *   documentation and/or other materials provided with the distribution.
 * * Neither the names of the copyright holders nor the
 *   names of its contributors may be used to endorse or promote products
 *   derived from this software without specific prior written permission.
 *
 * THIS SOFTWARE IS PROVIDED BY THE COPYRIGHT HOLDERS AND CONTRIBUTORS "AS IS" AND
 * ANY EXPRESS OR IMPLIED WARRANTIES, INCLUDING, BUT NOT LIMITED TO, THE IMPLIED
 * WARRANTIES OF MERCHANTABILITY AND FITNESS FOR A PARTICULAR PURPOSE ARE
 * DISCLAIMED. IN NO EVENT SHALL Verisign, Inc. BE LIABLE FOR ANY
 * DIRECT, INDIRECT, INCIDENTAL, SPECIAL, EXEMPLARY, OR CONSEQUENTIAL DAMAGES
 * (INCLUDING, BUT NOT LIMITED TO, PROCUREMENT OF SUBSTITUTE GOODS OR SERVICES;
 * LOSS OF USE, DATA, OR PROFITS; OR BUSINESS INTERRUPTION) HOWEVER CAUSED AND
 * ON ANY THEORY OF LIABILITY, WHETHER IN CONTRACT, STRICT LIABILITY, OR TORT
 * (INCLUDING NEGLIGENCE OR OTHERWISE) ARISING IN ANY WAY OUT OF THE USE OF THIS
 * SOFTWARE, EVEN IF ADVISED OF THE POSSIBILITY OF SUCH DAMAGE.
 */

#include "config.h"
#include "debug.h"
#include <stdio.h>
#include <stdlib.h>
#include <string.h>
#include <inttypes.h>
#include <ctype.h>
#include <getdns/getdns.h>
#include <getdns/getdns_extra.h>
#ifndef USE_WINSOCK
#include <arpa/inet.h>
#include <sys/time.h>
#include <netdb.h>
#else
#include <winsock2.h>
#include <iphlpapi.h>
typedef unsigned short in_port_t;
#include <windows.h>
#include <wincrypt.h>
#endif

#ifdef HAVE_SIGNAL_H
#include <signal.h>
#endif

#ifdef HAVE_GETDNS_YAML2DICT
getdns_return_t getdns_yaml2dict(const char *, getdns_dict **dict);
#endif

#define EXAMPLE_PIN "pin-sha256=\"E9CZ9INDbd+2eRQozYqqbQ2yXLVKB9+xcprMF+44U1g=\""

static int verbosity = 0;
static int clear_listen_list_on_arg = 0;
static int quiet = 0;
static int batch_mode = 0;
static char *query_file = NULL;
static int json = 0;
static char name[2048] = ".";
static getdns_context *context;
static getdns_dict *extensions;
static getdns_dict *query_extensions_spc = NULL;
static getdns_list *pubkey_pinset = NULL;
static getdns_list *listen_list = NULL;
int touched_listen_list;
static getdns_dict *listen_dict = NULL;
static size_t pincount = 0;
static size_t listen_count = 0;
static uint16_t request_type = GETDNS_RRTYPE_NS;
static int got_rrtype = 0;
static int timeout, edns0_size, padding_blocksize;
static int async = 0, interactive = 0;
static enum { GENERAL, ADDRESS, HOSTNAME, SERVICE } calltype = GENERAL;
static int got_calltype = 0;
static int bogus_answers = 0;
static int check_dnssec = 0;
#ifndef USE_WINSOCK
static char *resolvconf = NULL;
#endif
static int print_api_info = 0, print_trust_anchors = 0;
static int log_level = 0;
static uint64_t log_systems = 0xFFFFFFFFFFFFFFFF;

static int get_rrtype(const char *t)
{
	char buf[1024] = "GETDNS_RRTYPE_";
	uint32_t rrtype;
	long int l;
	size_t i;
	char *endptr;

	if (strlen(t) > sizeof(buf) - 15)
		return -1;
	for (i = 14; *t && i < sizeof(buf) - 1; i++, t++)
		buf[i] = *t == '-' ? '_' : toupper((unsigned char)*t);
	buf[i] = '\0';

	if (!getdns_str2int(buf, &rrtype))
		return (int)rrtype;

	if (strncasecmp(buf + 14, "TYPE", 4) == 0) {
		l = strtol(buf + 18, &endptr, 10);
		if (!*endptr && l >= 0 && l < 65536)
			return l;
	}
	return -1;
}

static int get_rrclass(const char *t)
{
	char buf[1024] = "GETDNS_RRCLASS_";
	uint32_t rrclass;
	long int l;
	size_t i;
	char *endptr;

	if (strlen(t) > sizeof(buf) - 16)
		return -1;
	for (i = 15; *t && i < sizeof(buf) - 1; i++, t++)
		buf[i] = toupper((unsigned char)*t);
	buf[i] = '\0';

	if (!getdns_str2int(buf, &rrclass))
		return (int)rrclass;

	if (strncasecmp(buf + 15, "CLASS", 5) == 0) {
		l = strtol(buf + 20, &endptr, 10);
		if (!*endptr && l >= 0 && l < 65536)
			return l;
	}
	return -1;
}

static getdns_return_t
fill_transport_list(char *transport_list_str,
    getdns_transport_list_t *transports, size_t *transport_count)
{
	size_t max_transports = *transport_count;
	*transport_count = 0;
	for ( size_t i = 0
	    ; i < max_transports && i < strlen(transport_list_str)
	    ; i++, (*transport_count)++) {
		switch(*(transport_list_str + i)) {
			case 'U': 
				transports[i] = GETDNS_TRANSPORT_UDP;
				break;
			case 'T': 
				transports[i] = GETDNS_TRANSPORT_TCP;
				break;
			case 'L': 
				transports[i] = GETDNS_TRANSPORT_TLS;
				break;
			default:
				fprintf(stderr, "Unrecognised transport '%c' in string %s\n", 
				       *(transport_list_str + i), transport_list_str);
				return GETDNS_RETURN_GENERIC_ERROR;
		}
	}
	return GETDNS_RETURN_GOOD;
}

void
print_usage(FILE *out, const char *progname)
{
	fprintf(out, "usage: %s [<option> ...] \\\n"
	    "\t[@<upstream> ...] [+<extension> ...] [\'{ <settings> }\'] [<name>] [<type>]\n", progname);

#ifdef HAVE_LIBUNBOUND
# define DEFAULT_RESOLUTION_TYPE "recursive"
#else
# define DEFAULT_RESOLUTION_TYPE "stub"
#endif
	fprintf(out, "\ndefault mode: " DEFAULT_RESOLUTION_TYPE
            ", synchronous resolution of NS record\n\t\tusing UDP with TCP fallback\n");
	fprintf(out, "\nupstreams: @<ip>[%%<scope_id>][@<port>][#<tls port>][~<tls name>][^<tsig spec>]");
	fprintf(out, "\n            <ip>@<port> may be given as <IPv4>:<port>");
	fprintf(out, "\n                  or \'[\'<IPv6>[%%<scope_id>]\']\':<port> too\n");
	fprintf(out, "\ntsig spec: [<algorithm>:]<name>:<secret in Base64>\n");
	fprintf(out, "\nextensions:\n");
	fprintf(out, "\t+add_warning_for_bad_dns\n");
	fprintf(out, "\t+dnssec\n");
	fprintf(out, "\t+dnssec_return_status\n");
	fprintf(out, "\t+dnssec_return_only_secure\n");
	fprintf(out, "\t+dnssec_return_all_statuses\n");
	fprintf(out, "\t+dnssec_return_validation_chain\n");
	fprintf(out, "\t+dnssec_return_full_validation_chain\n");
#ifdef DNSSEC_ROADBLOCK_AVOIDANCE
	fprintf(out, "\t+dnssec_roadblock_avoidance\n");
#endif
#ifdef EDNS_COOKIES
	fprintf(out, "\t+edns_cookies\n");
#endif
	fprintf(out, "\t+return_both_v4_and_v6\n");
	fprintf(out, "\t+return_call_reporting\n");
	fprintf(out, "\t+sit=<cookie>\t\tSend along cookie OPT with value <cookie>\n");
	fprintf(out, "\t+specify_class=<class>\n");
	fprintf(out, "\t+write_udp_immediately\n");
	fprintf(out, "\t+0\t\t\tClear all extensions\n");
	fprintf(out, "\nsettings in json dict format (like outputted by -i option).\n");
	fprintf(out, "\noptions:\n");
	fprintf(out, "\t-a\tPerform asynchronous resolution (default = synchronous)\n");
	fprintf(out, "\t-A\taddress lookup (<type> is ignored)\n");
	fprintf(out, "\t-B\tBatch mode. Schedule all messages before processing responses.\n");
	fprintf(out, "\t-b <bufsize>\tSet edns0 max_udp_payload size\n");
	fprintf(out, "\t-c\tSend Client Subnet privacy request\n");
	fprintf(out, "\t-C\t<filename>\n");
	fprintf(out, "\t\tRead settings from config file <filename>\n");
	fprintf(out, "\t\tThe getdns context will be configured with these settings\n");
	fprintf(out, "\t\tThe file must be in YAML format (with extension of '.yml')\n");
	fprintf(out, "\t\tor JSON dict format (with extension '.conf')\n");
	fprintf(out, "\t-D\tSet edns0 do bit\n");
	fprintf(out, "\t-d\tclear edns0 do bit\n");
	fprintf(out, "\t-e <idle_timeout>\tSet idle timeout in milliseconds\n");
	fprintf(out, "\t-F <filename>\tread the queries from the specified file\n");
	fprintf(out, "\t-f <filename>\tRead DNSSEC trust anchors from <filename>\n");
	fprintf(out, "\t-G\tgeneral lookup\n");
	fprintf(out, "\t-H\thostname lookup. (<name> must be an IP address; <type> is ignored)\n");
	fprintf(out, "\t-h\tPrint this help\n");
	fprintf(out, "\t-i\tPrint api information\n");
	fprintf(out, "\t-I\tInteractive mode (> 1 queries on same context)\n");
	fprintf(out, "\t-j\tOutput json response dict\n");
	fprintf(out, "\t-J\tPretty print json response dict\n");
	fprintf(out, "\t-k\tPrint root trust anchors\n");
	fprintf(out, "\t-K <pin>\tPin a public key for TLS connections (can repeat)\n");
	fprintf(out, "\t\t(should look like '" EXAMPLE_PIN "')\n");
	fprintf(out, "\t-m\tSet TLS authentication mode to REQUIRED\n");
	fprintf(out, "\t-n\tSet TLS authentication mode to NONE (default)\n");
#ifndef USE_WINSOCK
	fprintf(out, "\t-o <filename>\tSet resolver configuration file path\n");
	fprintf(out, "\t\t(default = %s)\n", GETDNS_FN_RESOLVCONF);
#endif
	fprintf(out, "\t-p\tPretty print response dict (default)\n");
	fprintf(out, "\t-P <blocksize>\tPad TLS queries to a multiple of blocksize\n"
		"\t\t(special values: 0: no padding, 1: sensible default policy)\n");
	fprintf(out, "\t-q\tQuiet mode - don't print response\n");
	fprintf( out, "\t-r\tSet recursing resolution type (default = "
	    DEFAULT_RESOLUTION_TYPE ")\n");
	fprintf(out, "\t-R <filename>\tRead root hints from <filename>\n");
	fprintf(out, "\t-s\tSet stub resolution type (default = "
	    DEFAULT_RESOLUTION_TYPE ")\n");
	fprintf(out, "\t-S\tservice lookup (<type> is ignored)\n");
	fprintf(out, "\t-t <timeout>\tSet timeout in milliseconds\n");
	fprintf(out, "\t-v\tPrint getdns release version\n");
	fprintf(out, "\t-V\tIncrease verbosity (may be used more than once)\n");
	fprintf(out, "\t-x\tDo not follow redirects\n");
	fprintf(out, "\t-X\tFollow redirects (default)\n");
	fprintf(out, "\t-y <log level>\tPrint log messages with"
	    "severity <= <log level> (default = 0)\n");
	fprintf(out, "\t-Y <log systems>\tBitwise or'ed set of systems for "
	    " which to print log messages (default == -1 (= all))\n");
	fprintf(out, "\t-0\tAppend suffix to single label first (default)\n");
	fprintf(out, "\t-W\tAppend suffix always\n");
	fprintf(out, "\t-1\tAppend suffix only to single label after failure\n");
	fprintf(out, "\t-M\tAppend suffix only to multi label name after failure\n");
	fprintf(out, "\t-N\tNever append a suffix\n");
	fprintf(out, "\t-Z <suffixes>\tSet suffixes with the given comma separated list\n");

	fprintf(out, "\t-T\tSet transport to TCP only\n");
	fprintf(out, "\t-O\tSet transport to TCP only keep connections open\n");
	fprintf(out, "\t-L\tSet transport to TLS only keep connections open\n");
	fprintf(out, "\t-E\tSet transport to TLS with TCP fallback only keep connections open\n");
	fprintf(out, "\t-u\tSet transport to UDP with TCP fallback (default)\n");
	fprintf(out, "\t-U\tSet transport to UDP only\n");
	fprintf(out, "\t-l <transports>\tSet transport list. List can contain 1 of each of the characters\n");
	fprintf(out, "\t\t\t U T L for UDP, TCP or TLS e.g 'UT' or 'LTU' \n");
	fprintf(out, "\t-z <listen address>\n");
	fprintf(out, "\t\tListen for DNS requests on the given IP address\n");
	fprintf(out, "\t\t<listen address> is in the same format as upstreams.\n");
	fprintf(out, "\t\tThis option can be given more than once.\n");
}

static getdns_return_t validate_chain(getdns_dict *response)
{
	getdns_return_t r;
	getdns_list *validation_chain;
	getdns_list *replies_tree;
	getdns_dict *reply;
	getdns_list *to_validate;
	getdns_list *trust_anchor;
	size_t i;
	int s;
	
	if (!(to_validate = getdns_list_create()))
		return GETDNS_RETURN_MEMORY_ERROR;

	if (getdns_context_get_dnssec_trust_anchors(context, &trust_anchor))
		trust_anchor = getdns_root_trust_anchor(NULL);

	if ((r = getdns_dict_get_list(
	    response, "validation_chain", &validation_chain)))
		goto error;

	if ((r = getdns_dict_get_list(
	    response, "replies_tree", &replies_tree)))
		goto error;

	if (verbosity) fprintf(stdout, "replies_tree dnssec_status: ");
	switch ((s = getdns_validate_dnssec(
	    replies_tree, validation_chain, trust_anchor))) {

	case GETDNS_DNSSEC_SECURE:
		if (verbosity) fprintf(stdout, "GETDNS_DNSSEC_SECURE\n");
		break;
	case GETDNS_DNSSEC_BOGUS:
		if (verbosity) fprintf(stdout, "GETDNS_DNSSEC_BOGUS\n");
		bogus_answers += 1;
		break;
	case GETDNS_DNSSEC_INDETERMINATE:
		if (verbosity) fprintf(stdout, "GETDNS_DNSSEC_INDETERMINATE\n");
		break;
	case GETDNS_DNSSEC_INSECURE:
		if (verbosity) fprintf(stdout, "GETDNS_DNSSEC_INSECURE\n");
		break;
	case GETDNS_DNSSEC_NOT_PERFORMED:
		if (verbosity) fprintf(stdout, "GETDNS_DNSSEC_NOT_PERFORMED\n");
		break;
	default:
		if (verbosity) fprintf(stdout, "%d\n", (int)s);
	}

	i = 0;
	while (!(r = getdns_list_get_dict(replies_tree, i++, &reply))) {

		if ((r = getdns_list_set_dict(to_validate, 0, reply)))
			goto error;

		if (verbosity) printf("reply %d, dnssec_status: ", (int)i);
		switch ((s = getdns_validate_dnssec(
		    to_validate, validation_chain, trust_anchor))) {

		case GETDNS_DNSSEC_SECURE:
			if (verbosity) fprintf(stdout, "GETDNS_DNSSEC_SECURE\n");
			break;
		case GETDNS_DNSSEC_BOGUS:
			if (verbosity) fprintf(stdout, "GETDNS_DNSSEC_BOGUS\n");
			bogus_answers += 1;
			break;
		case GETDNS_DNSSEC_INDETERMINATE:
			if (verbosity) fprintf(stdout, "GETDNS_DNSSEC_INDETERMINATE\n");
			break;
		case GETDNS_DNSSEC_INSECURE:
			if (verbosity) fprintf(stdout, "GETDNS_DNSSEC_INSECURE\n");
			break;
		case GETDNS_DNSSEC_NOT_PERFORMED:
			if (verbosity) fprintf(stdout, "GETDNS_DNSSEC_NOT_PERFORMED\n");
			break;
		default:
			if (verbosity) fprintf(stdout, "%d\n", (int)s);
		}
	}
	if (r == GETDNS_RETURN_NO_SUCH_LIST_ITEM)
		r = GETDNS_RETURN_GOOD;
error:
	getdns_list_destroy(trust_anchor);
	getdns_list_destroy(to_validate);

	return r;
}

void callback(getdns_context *context, getdns_callback_type_t callback_type,
    getdns_dict *response, void *userarg, getdns_transaction_t trans_id)
{
	char *response_str;
	(void)context; (void)userarg;

	/* This is a callback with data */;
	if (response && !quiet && (response_str = json ?
	    getdns_print_json_dict(response, json == 1)
	  : getdns_pretty_print_dict(response))) {

		fprintf(stdout, "%s\n", response_str);
		if (verbosity) fprintf(stdout, "ASYNC call completed.\n");
		validate_chain(response);
		free(response_str);
	}

	if (callback_type == GETDNS_CALLBACK_COMPLETE) {
		if (verbosity) printf("Response code was: GOOD. Status was: Callback with ID %"PRIu64"  was successful.\n",
			trans_id);
		if (check_dnssec) {
			uint32_t dnssec_status = GETDNS_DNSSEC_SECURE;

	    		(void )getdns_dict_get_int(response,
			    "/replies_tree/0/dnssec_status", &dnssec_status);
			if (dnssec_status == GETDNS_DNSSEC_BOGUS)
				bogus_answers += 1;
		}

	} else if (callback_type == GETDNS_CALLBACK_CANCEL)
		fprintf(stderr,
			"An error occurred: The callback with ID %"PRIu64" was cancelled. Exiting.\n",
			trans_id);
	else {
		fprintf(stderr,
			"An error occurred: The callback got a callback_type of %d. Exiting.\n",
			(int)callback_type);
		fprintf(stderr,
			"Error :      '%s'\n",
			getdns_get_errorstr_by_id(callback_type));
	}
	getdns_dict_destroy(response);
}

#define CONTINUE ((getdns_return_t)-2)
#define CONTINUE_ERROR ((getdns_return_t)-3)

static getdns_return_t set_cookie(getdns_dict *exts, char *cookie)
{
	uint8_t data[40];
	size_t i;
	getdns_return_t r = GETDNS_RETURN_GENERIC_ERROR;
	getdns_bindata bindata;

	getdns_dict *opt_parameters = getdns_dict_create();
	getdns_list *options = getdns_list_create();
	getdns_dict *option = getdns_dict_create();

	if (*cookie == '=')
		cookie++;

	for (i = 0; i < 40 && *cookie; i++) {
		if (*cookie >= '0' && *cookie <= '9')
			data[i] = (uint8_t)(*cookie - '0') << 4;
		else if (*cookie >= 'a' && *cookie <= 'f')
			data[i] = (uint8_t)(*cookie - 'a' + 10) << 4;
		else if (*cookie >= 'A' && *cookie <= 'F')
			data[i] = (uint8_t)(*cookie - 'A' + 10) << 4;
		else
			goto done;
		cookie++;
		if (*cookie >= '0' && *cookie <= '9')
			data[i] |= (uint8_t)(*cookie - '0');
		else if (*cookie >= 'a' && *cookie <= 'f')
			data[i] |= (uint8_t)(*cookie - 'a' + 10);
		else if (*cookie >= 'A' && *cookie <= 'F')
			data[i] |= (uint8_t)(*cookie - 'A' + 10);
		else
			goto done;
		cookie++;;
	}
	bindata.data = data;
	bindata.size = i;
	if ((r = getdns_dict_set_int(option, "option_code", 10)))
		goto done;
	if ((r = getdns_dict_set_bindata(option, "option_data", &bindata)))
		goto done;
	if ((r = getdns_list_set_dict(options, 0, option)))
		goto done;
	if ((r = getdns_dict_set_list(opt_parameters, "options", options)))
		goto done;
	r = getdns_dict_set_dict(exts, "add_opt_parameters", opt_parameters);
done:
	getdns_dict_destroy(option);
	getdns_list_destroy(options);
	getdns_dict_destroy(opt_parameters);
	return r;
}

static void parse_config(const char *config_str, int yaml_config)
{
	getdns_dict *config_dict;
	getdns_list *list;
	getdns_return_t r;

	if (yaml_config) {
#ifdef USE_YAML_CONFIG		
		r = getdns_yaml2dict(config_str, &config_dict);
#else
		fprintf(stderr, "Support for YAML configuration files not available.\n");
		return;
#endif		
	} else {
		r = getdns_str2dict(config_str, &config_dict);
	}
	if (r)
		fprintf(stderr, "Could not parse config file: %s\n",
		    getdns_get_errorstr_by_id(r));
	else {
		if (!(r = getdns_dict_get_list(
		    config_dict, "listen_addresses", &list))) {
			if (listen_list && !listen_dict) {
				getdns_list_destroy(listen_list);
				listen_list = NULL;
			}
			/* Strange construction to copy the list.
			 * Needs to be done, because config dict
			 * will get destroyed.
			 */
			if (!listen_dict &&
			    !(listen_dict = getdns_dict_create())) {
				fprintf(stderr, "Could not create "
						"listen_dict");
				r = GETDNS_RETURN_MEMORY_ERROR;

			} else if ((r = getdns_dict_set_list(
			    listen_dict, "listen_list", list)))
				fprintf(stderr, "Could not set listen_list");

			else if ((r = getdns_dict_get_list(
			    listen_dict, "listen_list", &listen_list)))
				fprintf(stderr, "Could not get listen_list");

			else if ((r = getdns_list_get_length(
			    listen_list, &listen_count)))
				fprintf(stderr, "Could not get listen_count");

			(void) getdns_dict_remove_name(
			    config_dict, "listen_addresses");

			touched_listen_list = 1;
		}
		if ((r = getdns_context_config(context, config_dict))) {
			fprintf(stderr, "Could not configure context with "
			    "config dict: %s\n", getdns_get_errorstr_by_id(r));
		}
		getdns_dict_destroy(config_dict);
	}
}

int parse_config_file(const char *fn, int report_open_failure)
{
	FILE *fh;
	char *config_file = NULL;
	long config_file_sz;
	size_t read_sz;

	if (!(fh = fopen(fn, "r"))) {
		if (report_open_failure)
			fprintf( stderr, "Could not open \"%s\": %s\n"
			       , fn, strerror(errno));
		return GETDNS_RETURN_GENERIC_ERROR;
	}
	if (fseek(fh, 0,SEEK_END) == -1) {
		perror("fseek");
		fclose(fh);
		return GETDNS_RETURN_GENERIC_ERROR;
	}
	config_file_sz = ftell(fh);
	if (config_file_sz <= 0) {
		/* Empty config is no config */
		fclose(fh);
		return GETDNS_RETURN_GOOD;
	}
	if (!(config_file = malloc(config_file_sz + 1))){
		fclose(fh);
		fprintf(stderr, "Could not allocate memory for \"%s\"\n", fn);
		return GETDNS_RETURN_MEMORY_ERROR;
	}
	rewind(fh);
	read_sz = fread(config_file, 1, config_file_sz + 1, fh);
	if (read_sz > (size_t)config_file_sz || ferror(fh) || !feof(fh)) {
		fprintf( stderr, "An error occurred while reading \"%s\": %s\n"
		       , fn, strerror(errno));
		fclose(fh);
		return GETDNS_RETURN_MEMORY_ERROR;
	}
	config_file[read_sz] = 0;
	fclose(fh);
	parse_config(config_file, strstr(fn, ".yml") != NULL);
	free(config_file);
	return GETDNS_RETURN_GOOD;
}

getdns_return_t parse_args(int argc, char **argv)
{
	getdns_return_t r = GETDNS_RETURN_GOOD;
	size_t j;
	int i, klass;
	char *arg, *c, *endptr;
	int t;
	getdns_list *upstream_list = NULL;
	getdns_list *tas = NULL, *hints = NULL;
	getdns_dict *pubkey_pin = NULL;
	getdns_list *suffixes;
	char *suffix;
	getdns_bindata bindata;
	size_t upstream_count = 0;
	FILE *fh;
	int int_value;
	int got_qname = 0;

	for (i = 1; i < argc; i++) {
		arg = argv[i];
		if ((  (*arg >= 'a' && *arg <= 'z')
		    || (*arg >= 'A' && *arg <= 'Z'))
		    && (t = get_rrtype(arg)) >= 0) {
			request_type = t;
			got_rrtype = 1;
			continue;

		} else if (arg[0] == '+') {
			if (strncmp(arg+1, "dnssec_", 7) == 0)
				check_dnssec = 1;

			if (arg[1] == 's' && arg[2] == 'i' && arg[3] == 't' &&
			   (arg[4] == '=' || arg[4] == '\0')) {
				if ((r = set_cookie(extensions, arg+4))) {
					fprintf(stderr, "Could not set cookie:"
					    " %d", (int)r);
					break;
				}
			} else if (strncmp(arg+1, "specify_class=", 14) == 0) {
				if ((klass = get_rrclass(arg+15)) >= 0)
					r = getdns_dict_set_int(extensions,
					    "specify_class", (uint32_t )klass);
				else
					fprintf(stderr,
					    "Unknown class: %s\n", arg+15);

			} else if (arg[1] == '0') {
			    /* Unset all existing extensions*/
				getdns_dict_destroy(extensions);
				extensions = getdns_dict_create();
				break;
			} else if ((r = getdns_dict_set_int(extensions, arg+1,
			    GETDNS_EXTENSION_TRUE))) {
				fprintf(stderr, "Could not set extension "
				    "\"%s\": %d\n", argv[i], (int)r);
				break;
			}
			continue;

		} else if (arg[0] == '@') {
			getdns_dict *upstream;
			getdns_bindata *address;

			if ((r = getdns_str2dict(arg + 1, &upstream)))
				fprintf(stderr, "Could not convert \"%s\" to "
				    "an IP dict: %s\n", arg + 1,
				    getdns_get_errorstr_by_id(r));

			else if ((r = getdns_dict_get_bindata(
			    upstream, "address_data", &address)) &&
			    (r = getdns_dict_get_bindata(
			    upstream, "name", &address)) &&
			    (r = getdns_dict_get_bindata(
			    upstream, "uri", &address))) {

				fprintf(stderr, "\"%s\" did not translate to "
				    "an IP dict: %s\n", arg + 1,
				    getdns_get_errorstr_by_id(r));

				getdns_dict_destroy(upstream);
			} else {
				if (!upstream_list &&
				    !(upstream_list =
				    getdns_list_create_with_context(context))){
					fprintf(stderr, "Could not create upstream list\n");
					return GETDNS_RETURN_MEMORY_ERROR;
				}
				(void) getdns_list_set_dict(upstream_list,
				    upstream_count++, upstream);
				getdns_dict_destroy(upstream);
			}
			continue;
		} else if (arg[0] == '{') {
			parse_config(arg, 0);
			continue;

		} else if (arg[0] != '-') {
			size_t arg_len = strlen(arg);

			got_qname = 1;
			if (arg_len > sizeof(name) - 1) {
				fprintf(stderr, "Query name too long\n");
				return GETDNS_RETURN_BAD_DOMAIN_NAME;
			}
			(void) memcpy(name, arg, arg_len);
			name[arg_len] = 0;
			continue;
		}
		for (c = arg+1; *c; c++) {
			getdns_dict *downstream;
			getdns_bindata *address;

			switch (*c) {
			case 'a':
				async = 1;
				break;
			case 'A':
				calltype = ADDRESS;
				got_calltype = 1;
				break;
			case 'b':
				if (c[1] != 0 || ++i >= argc || !*argv[i]) {
					fprintf(stderr, "max_udp_payload_size "
					    "expected after -b\n");
					return GETDNS_RETURN_GENERIC_ERROR;
				}
				edns0_size = strtol(argv[i], &endptr, 10);
				if (*endptr || edns0_size < 0) {
					fprintf(stderr, "positive "
					    "numeric max_udp_payload_size "
					    "expected after -b\n");
					return GETDNS_RETURN_GENERIC_ERROR;
				}
				getdns_context_set_edns_maximum_udp_payload_size(
				    context, (uint16_t) edns0_size);
				goto next;
			case 'c':
				if (getdns_context_set_edns_client_subnet_private(context, 1))
					return GETDNS_RETURN_GENERIC_ERROR;
				break;
			case 'C':
				if (c[1] != 0 || ++i >= argc || !*argv[i]) {
					fprintf(stderr, "file name expected "
					    "after -C\n");
					return GETDNS_RETURN_GENERIC_ERROR;
				}
				(void) parse_config_file(argv[i], 1);
				break;
			case 'D':
				(void) getdns_context_set_edns_do_bit(context, 1);
				break;
			case 'd':
				(void) getdns_context_set_edns_do_bit(context, 0);
				break;
			case 'f':
				if (c[1] != 0 || ++i >= argc || !*argv[i]) {
					fprintf(stderr, "file name expected "
					    "after -f\n");
					return GETDNS_RETURN_GENERIC_ERROR;
				}
				if (!(fh = fopen(argv[i], "r"))) {
					fprintf(stderr, "Could not open \"%s\""
					    ": %s\n",argv[i], strerror(errno));
					return GETDNS_RETURN_GENERIC_ERROR;
				}
				if (getdns_fp2rr_list(fh, &tas, NULL, 3600)) {
					fprintf(stderr,"Could not parse "
					    "\"%s\"\n", argv[i]);
					return GETDNS_RETURN_GENERIC_ERROR;
				}
				fclose(fh);
				if (getdns_context_set_dnssec_trust_anchors(
				    context, tas)) {
					fprintf(stderr,"Could not set "
					    "trust anchors from \"%s\"\n",
					    argv[i]);
					return GETDNS_RETURN_GENERIC_ERROR;
				}
				getdns_list_destroy(tas);
				tas = NULL;
				break;
			case 'F':
				if (c[1] != 0 || ++i >= argc || !*argv[i]) {
					fprintf(stderr, "file name expected "
					    "after -F\n");
					return GETDNS_RETURN_GENERIC_ERROR;
				}
				query_file = argv[i];
				interactive = 1;
				break;
			case 'G':
				calltype = GENERAL;
				got_calltype = 1;
				break;
			case 'H':
				calltype = HOSTNAME;
				got_calltype = 1;
				break;
			case 'h':
				print_usage(stdout, argv[0]);
				return CONTINUE;
			case 'i':
				print_api_info = 1;
				break;
			case 'I':
				interactive = 1;
				break;
			case 'j':
				json = 2;
				break;
			case 'J':
				json = 1;
				break;
			case 'K':
				if (c[1] != 0 || ++i >= argc || !*argv[i]) {
					fprintf(stderr, "pin string of the form "
						EXAMPLE_PIN
						"expected after -K\n");
					return GETDNS_RETURN_GENERIC_ERROR;
				}
				pubkey_pin = getdns_pubkey_pin_create_from_string(context,
										 argv[i]);
				if (pubkey_pin == NULL) {
					fprintf(stderr, "could not convert '%s' into a "
						"public key pin.\n"
						"Good pins look like: " EXAMPLE_PIN "\n"
						"Please see RFC 7469 for details about "
						"the format\n", argv[i]);
					return GETDNS_RETURN_GENERIC_ERROR;
				}
				if (pubkey_pinset == NULL)
					pubkey_pinset = getdns_list_create_with_context(context);
				if (r = getdns_list_set_dict(pubkey_pinset, pincount++,
							     pubkey_pin), r) {
					fprintf(stderr, "Failed to add pin to pinset (error %d: %s)\n",
						(int)r, getdns_get_errorstr_by_id(r));
					getdns_dict_destroy(pubkey_pin);
					pubkey_pin = NULL;
					return GETDNS_RETURN_GENERIC_ERROR;
				}
				getdns_dict_destroy(pubkey_pin);
				pubkey_pin = NULL;
				break;
			case 'k':
				print_trust_anchors = 1;
				break;
			case 'n':
				getdns_context_set_tls_authentication(context,
				                 GETDNS_AUTHENTICATION_NONE);
				break;
			case 'm':
				getdns_context_set_tls_authentication(context,
				                 GETDNS_AUTHENTICATION_REQUIRED);
				break;
#ifndef USE_WINSOCK
			case 'o':
				if (c[1] != 0 || ++i >= argc || !*argv[i]) {
					fprintf(stderr, "<filename>"
					    "expected after -o\n");
					return GETDNS_RETURN_GENERIC_ERROR;
				}
				resolvconf = argv[i];
				break;
#endif
			case 'P':
				if (c[1] != 0 || ++i >= argc || !*argv[i]) {
					fprintf(stderr, "tls_query_padding_blocksize "
					    "expected after -P\n");
					return GETDNS_RETURN_GENERIC_ERROR;
				}
				padding_blocksize = strtol(argv[i], &endptr, 10);
				if (*endptr || padding_blocksize < 0) {
					fprintf(stderr, "non-negative "
					    "numeric padding blocksize expected "
					    "after -P\n");
					return GETDNS_RETURN_GENERIC_ERROR;
				}
				if (getdns_context_set_tls_query_padding_blocksize(
					    context, padding_blocksize))
					return GETDNS_RETURN_GENERIC_ERROR;
				goto next;
			case 'p':
				json = 0;
				break;
			case 'q':
				quiet = 1;
				break;
			case 'r':
				getdns_context_set_resolution_type(
				    context,
				    GETDNS_RESOLUTION_RECURSING);
				break;
			case 'R':
				if (c[1] != 0 || ++i >= argc || !*argv[i]) {
					fprintf(stderr, "file name expected "
					    "after -f\n");
					return GETDNS_RETURN_GENERIC_ERROR;
				}
				if (!(fh = fopen(argv[i], "r"))) {
					fprintf(stderr, "Could not open \"%s\""
					    ": %s\n",argv[i], strerror(errno));
					return GETDNS_RETURN_GENERIC_ERROR;
				}
				if (getdns_fp2rr_list(fh, &hints, NULL, 3600)) {
					fprintf(stderr,"Could not parse "
					    "\"%s\"\n", argv[i]);
					return GETDNS_RETURN_GENERIC_ERROR;
				}
				fclose(fh);
				if (getdns_context_set_dns_root_servers(
				    context, hints)) {
					fprintf(stderr,"Could not set "
					    "root servers from \"%s\"\n",
					    argv[i]);
					return GETDNS_RETURN_GENERIC_ERROR;
				}
				getdns_list_destroy(hints);
				hints = NULL;
				break;
			case 's':
				getdns_context_set_resolution_type(
				    context, GETDNS_RESOLUTION_STUB);
				break;
			case 'S':
				calltype = SERVICE;
				got_calltype = 1;
				break;
			case 't':
				if (c[1] != 0 || ++i >= argc || !*argv[i]) {
					fprintf(stderr, "timeout expected "
					    "after -t\n");
					return GETDNS_RETURN_GENERIC_ERROR;
				}
				timeout = strtol(argv[i], &endptr, 10);
				if (*endptr || timeout < 0) {
					fprintf(stderr, "positive "
					    "numeric timeout expected "
					    "after -t\n");
					return GETDNS_RETURN_GENERIC_ERROR;
				}
				getdns_context_set_timeout(
					context, timeout);
				goto next;
			case 'v':
				fprintf(stdout, "Version %s\n", GETDNS_VERSION);
				return CONTINUE;
			case 'x': 
				getdns_context_set_follow_redirects(
				    context, GETDNS_REDIRECTS_DO_NOT_FOLLOW);
				break;
			case 'X': 
				getdns_context_set_follow_redirects(
				    context, GETDNS_REDIRECTS_FOLLOW);
				break;
			case 'y':
				if (c[1] != 0 || ++i >= argc || !*argv[i]) {
					fprintf(stderr, "log level expected "
					    "after -y\n");
					return GETDNS_RETURN_GENERIC_ERROR;
				}
				int_value = strtol(argv[i], &endptr, 10);
				if (*endptr || int_value < 0) {
					fprintf(stderr, "positive "
					    "numeric log level expected "
					    "after -y\n");
					return GETDNS_RETURN_GENERIC_ERROR;
				} else
					log_level = int_value;
				goto next;

			case 'Y':
				if (c[1] != 0 || ++i >= argc || !*argv[i]) {
					fprintf(stderr, "log systems expected "
					    "after -y\n");
					return GETDNS_RETURN_GENERIC_ERROR;
				}
				int_value = strtol(argv[i], &endptr, 10);
				if (*endptr || int_value < 0) {
					fprintf(stderr, "positive "
					    "numeric log systems expected "
					    "after -Y\n");
					return GETDNS_RETURN_GENERIC_ERROR;
				} else
					log_systems = (uint64_t)int_value;
				goto next;

			case 'e':
				if (c[1] != 0 || ++i >= argc || !*argv[i]) {
					fprintf(stderr, "idle timeout expected "
					    "after -e\n");
					return GETDNS_RETURN_GENERIC_ERROR;
				}
				timeout = strtol(argv[i], &endptr, 10);
				if (*endptr || timeout < 0) {
					fprintf(stderr, "positive "
					    "numeric idle timeout expected "
					    "after -e\n");
					return GETDNS_RETURN_GENERIC_ERROR;
				}
				getdns_context_set_idle_timeout(
					context, timeout);
				goto next;
			case 'W':
				(void) getdns_context_set_append_name(context,
				    GETDNS_APPEND_NAME_ALWAYS);
				break;
			case '1':
				(void) getdns_context_set_append_name(context,
			GETDNS_APPEND_NAME_ONLY_TO_SINGLE_LABEL_AFTER_FAILURE);
				break;
			case '0':
				(void) getdns_context_set_append_name(context,
				    GETDNS_APPEND_NAME_TO_SINGLE_LABEL_FIRST);
				break;
			case 'M':
				(void) getdns_context_set_append_name(context,
		GETDNS_APPEND_NAME_ONLY_TO_MULTIPLE_LABEL_NAME_AFTER_FAILURE);
				break;
			case 'N':
				(void) getdns_context_set_append_name(context,
				    GETDNS_APPEND_NAME_NEVER);
				break;
			case 'Z':
				if (c[1] != 0 || ++i >= argc || !*argv[i]) {
					fprintf(stderr, "suffixes expected"
					    "after -Z\n");
					return GETDNS_RETURN_GENERIC_ERROR;
				}
				if (!(suffixes = getdns_list_create()))
					return GETDNS_RETURN_MEMORY_ERROR;
				suffix = strtok(argv[i], ",");
				j = 0;
				while (suffix) {
					bindata.size = strlen(suffix);
					bindata.data = (void *)suffix;
					(void) getdns_list_set_bindata(
					    suffixes, j++, &bindata);
					suffix = strtok(NULL, ",");
				}
				(void) getdns_context_set_suffix(context,
				    suffixes);
				getdns_list_destroy(suffixes);
				goto next;
			case 'T':
				getdns_context_set_dns_transport(context,
				    GETDNS_TRANSPORT_TCP_ONLY);
				break;
			case 'O':
				getdns_context_set_dns_transport(context,
				    GETDNS_TRANSPORT_TCP_ONLY_KEEP_CONNECTIONS_OPEN);
				break;
			case 'L':
				getdns_context_set_dns_transport(context,
				    GETDNS_TRANSPORT_TLS_ONLY_KEEP_CONNECTIONS_OPEN);
				break;
			case 'E':
				getdns_context_set_dns_transport(context,
				    GETDNS_TRANSPORT_TLS_FIRST_AND_FALL_BACK_TO_TCP_KEEP_CONNECTIONS_OPEN);
				break;
			case 'u':
				getdns_context_set_dns_transport(context,
				    GETDNS_TRANSPORT_UDP_FIRST_AND_FALL_BACK_TO_TCP);
				break;
			case 'U':
				getdns_context_set_dns_transport(context,
				    GETDNS_TRANSPORT_UDP_ONLY);
				break;
			case 'l':
				if (c[1] != 0 || ++i >= argc || !*argv[i]) {
					fprintf(stderr, "transport list expected "
					    "after -l\n");
					return GETDNS_RETURN_GENERIC_ERROR;
				}
				getdns_transport_list_t transports[10];
				size_t transport_count = sizeof(transports);
				if ((r = fill_transport_list(argv[i], transports, &transport_count)) ||
				    (r = getdns_context_set_dns_transport_list(context, 
				                                               transport_count, transports))){
						fprintf(stderr, "Could not set transports\n");
						return r;
				}
				break;
			case 'B':
				batch_mode = 1;
				break;
			case 'V':
				verbosity += 1;
				break;

			case 'z':
				if (c[1] != 0 || ++i >= argc || !*argv[i]) {
					fprintf(stderr, "listed address "
					                "expected after -z\n");
					return GETDNS_RETURN_GENERIC_ERROR;
				}
				if (clear_listen_list_on_arg ||
				    (argv[i][0] == '-' && argv[i][1] == '\0')) {
					if (listen_list && !listen_dict)
						getdns_list_destroy(
						    listen_list);
					listen_list = NULL;
					listen_count = 0;
					if (!clear_listen_list_on_arg) {
						touched_listen_list = 1;
						DEBUG_SERVER("Clear listen list\n");
						break;
					} else if (listen_dict) {
						getdns_dict_destroy(listen_dict);
						listen_dict = NULL;
					}
					clear_listen_list_on_arg = 0;
				}
				if ((r = getdns_str2dict(argv[i], &downstream)))
					fprintf(stderr, "Could not convert \"%s\" to "
					    "an IP dict: %s\n", argv[i],
					    getdns_get_errorstr_by_id(r));

				else if ((r = getdns_dict_get_bindata(
				    downstream, "address_data", &address))) {

					fprintf(stderr, "\"%s\" did not translate to "
					    "an IP dict: %s\n", argv[i],
					    getdns_get_errorstr_by_id(r));

					getdns_dict_destroy(downstream);
				} else {
					if (!listen_list &&
					    !(listen_list =
					    getdns_list_create_with_context(context))){
						fprintf(stderr, "Could not create "
								"downstream list\n");
						return GETDNS_RETURN_MEMORY_ERROR;
					}
					getdns_list_set_dict(listen_list,
					    listen_count++, downstream);
					getdns_dict_destroy(downstream);
					touched_listen_list = 1;
				}
				break;
			default:
				fprintf(stderr, "Unknown option "
				    "\"%c\"\n", *c);
				for (i = 0; i < argc; i++)
					fprintf(stderr, "%d: \"%s\"\n", (int)i, argv[i]);
				return GETDNS_RETURN_GENERIC_ERROR;
			}
		}
next:		;
	}
	if (!got_calltype && !got_rrtype && got_qname) {
		calltype = ADDRESS;
	}
	if (r)
		return r;
	if (pubkey_pinset && upstream_count) {
		getdns_dict *upstream;
		/* apply the accumulated pubkey pinset to all upstreams: */
		for (j = 0; j < upstream_count; j++) {
			if (r = getdns_list_get_dict(upstream_list, j, &upstream), r) {
				fprintf(stderr, "Failed to get upstream %d when adding pinset\n", (int)j);
				return r;
			}
			if (r = getdns_dict_set_list(upstream, "tls_pubkey_pinset", pubkey_pinset), r) {
				fprintf(stderr, "Failed to set pubkey pinset on upstream %d\n", (int)j);
				return r;
			}
		}
	}
	if (upstream_count &&
	    (r = getdns_context_set_upstream_recursive_servers(
	    context, upstream_list))) {
		fprintf(stderr, "Error setting upstream recursive servers\n");
	}
	if (upstream_list)
		getdns_list_destroy(upstream_list);

	return r;
}

getdns_return_t do_the_call(void)
{
	getdns_return_t r;
	getdns_dict *address = NULL;
	getdns_bindata *address_bindata;
	getdns_dict *response = NULL;
	char *response_str;
	uint32_t status;

	if (calltype != HOSTNAME)
		; /* pass */

	else if ((r = getdns_str2dict(name, &address))) {

		fprintf(stderr, "Could not convert \"%s\" to an IP dict: %s\n"
		              , name, getdns_get_errorstr_by_id(r));
		return GETDNS_RETURN_GOOD;

	} else if ((r = getdns_dict_get_bindata(
	    address, "address_data", &address_bindata))) {

		fprintf(stderr, "Could not convert \"%s\" to an IP dict: %s\n"
		              , name, getdns_get_errorstr_by_id(r));
		getdns_dict_destroy(address);
		return GETDNS_RETURN_GOOD;
	}
	if (async) {
		switch (calltype) {
		case GENERAL:
			r = getdns_general(context, name, request_type,
			    extensions, &response, NULL, callback);
			break;
		case ADDRESS:
			r = getdns_address(context, name,
			    extensions, &response, NULL, callback);
			break;
		case HOSTNAME:
			r = getdns_hostname(context, address,
			    extensions, &response, NULL, callback);
			break;
		case SERVICE:
			r = getdns_service(context, name,
			    extensions, &response, NULL, callback);
			break;
		default:
			r = GETDNS_RETURN_GENERIC_ERROR;
			break;
		}
		if (r == GETDNS_RETURN_GOOD && !batch_mode && !interactive) 
			getdns_context_run(context);
		if (r != GETDNS_RETURN_GOOD)
			fprintf(stderr, "An error occurred: %d '%s'\n", (int)r,
				 getdns_get_errorstr_by_id(r));
	} else {
		switch (calltype) {
		case GENERAL:
			r = getdns_general_sync(context, name,
			    request_type, extensions, &response);
			break;
		case ADDRESS:
			r = getdns_address_sync(context, name,
			    extensions, &response);
			break;
		case HOSTNAME:
			r = getdns_hostname_sync(context, address,
			    extensions, &response);
			break;
		case SERVICE:
			r = getdns_service_sync(context, name,
			    extensions, &response);
			break;
		default:
			r = GETDNS_RETURN_GENERIC_ERROR;
			break;
		}
		if (r != GETDNS_RETURN_GOOD) {
			fprintf(stderr, "An error occurred: %d '%s'\n", (int)r,
				 getdns_get_errorstr_by_id(r));
			getdns_dict_destroy(address);
			return r;
		}
		if (response && !quiet) {
			if ((response_str = json ?
			    getdns_print_json_dict(response, json == 1)
			  : getdns_pretty_print_dict(response))) {

				fprintf( stdout, "%s\n", response_str);
				if (verbosity) fprintf( stdout, "SYNC call completed.\n");

				validate_chain(response);
				free(response_str);
			} else {
				r = GETDNS_RETURN_MEMORY_ERROR;
				fprintf( stderr
				       , "Could not print response\n");
			}
		}
		getdns_dict_get_int(response, "status", &status);
		if (verbosity)
			fprintf(stdout, "Response code was: GOOD. Status was: %s\n", 
			 getdns_get_errorstr_by_id(status));
		if (response) {
			if (check_dnssec) {
				uint32_t dnssec_status = GETDNS_DNSSEC_SECURE;

				(void )getdns_dict_get_int(response,
				    "/replies_tree/0/dnssec_status",
				    &dnssec_status);
				if (dnssec_status == GETDNS_DNSSEC_BOGUS)
					bogus_answers += 1;
			}
			getdns_dict_destroy(response);
		}
	}
	getdns_dict_destroy(address);
	return r;
}

getdns_eventloop *loop = NULL;
FILE *fp;
static void incoming_request_handler(getdns_context *context,
    getdns_callback_type_t callback_type, getdns_dict *request,
    void *userarg, getdns_transaction_t request_id);


void read_line_cb(void *userarg);
void read_line_tiny_delay_cb(void *userarg)
{
	getdns_eventloop_event *read_line_ev = userarg;

	loop->vmt->clear(loop, read_line_ev);
	read_line_ev->timeout_cb = NULL;
	read_line_ev->read_cb = read_line_cb;
	loop->vmt->schedule(loop, fileno(fp), -1, read_line_ev);
}

void read_line_cb(void *userarg)
{
	static int n = 0;
	getdns_eventloop_event *read_line_ev = userarg;
	getdns_return_t r;

	char line[1024], *token, *linev[256];
	int linec;

	assert(n == 0);
	n += 1;
	if (!fgets(line, 1024, fp) || !*line) {
		if (query_file && verbosity)
			fprintf(stdout,"End of file.");
		loop->vmt->clear(loop, read_line_ev);
		if (listen_count)
			(void) getdns_context_set_listen_addresses(
			    context, NULL, NULL, NULL);
		if (interactive && !query_file)
			(void) getdns_context_set_upstream_recursive_servers(
			    context, NULL);
		n -= 1;
		return;
	}
	if (query_file && verbosity)
		fprintf(stdout,"Found query: %s", line);

	linev[0] = __FILE__;
	linec = 1;
	if (!(token = strtok(line, " \t\f\n\r"))) {
		if (! query_file) {
			printf("> ");
			fflush(stdout);
		}
		n -= 1;
		return;
	}
	if (*token == '#') {
		if (verbosity)
			fprintf(stdout,"Result:      Skipping comment\n");
		if (! query_file) {
			printf("> ");
			fflush(stdout);
		}
		n -= 1;
		return;
	}
	do linev[linec++] = token;
	while (linec < 256 && (token = strtok(NULL, " \t\f\n\r")));

	touched_listen_list = 0;
	r = parse_args(linec, linev);
	if (!r && touched_listen_list) {
		r = getdns_context_set_listen_addresses(
		    context, listen_list, NULL, incoming_request_handler);
	}
	if ((r || (r = do_the_call())) &&
	    (r != CONTINUE && r != CONTINUE_ERROR))
		loop->vmt->clear(loop, read_line_ev);

	else {
#if 0
		/* Tiny delay, to make sending queries less bursty with
		 * -F parameter.
		 *
		 */
		loop->vmt->clear(loop, read_line_ev);
		read_line_ev->read_cb = NULL;
		read_line_ev->timeout_cb = read_line_tiny_delay_cb;
		loop->vmt->schedule(loop, fileno(fp), 1, read_line_ev);
#endif
		if (! query_file) {
			printf("> ");
			fflush(stdout);
		}
	}
	n -= 1;
}

typedef struct dns_msg {
	getdns_transaction_t  request_id;
	getdns_dict          *request;
	uint32_t              rt;
	uint32_t              ad_bit;
	uint32_t              do_bit;
	uint32_t              cd_bit;
	int                   has_edns0;
} dns_msg;

#if defined(SERVER_DEBUG) && SERVER_DEBUG
#define SERVFAIL(error,r,msg,resp_p) do { \
	if (r)	DEBUG_SERVER("%s: %s\n", error, getdns_get_errorstr_by_id(r)); \
	else	DEBUG_SERVER("%s\n", error); \
	servfail(msg, resp_p); \
	} while (0)
#else
#define SERVFAIL(error,r,msg,resp_p) servfail(msg, resp_p)
#endif

void servfail(dns_msg *msg, getdns_dict **resp_p)
{
	getdns_dict *dict;

	if (*resp_p)
		getdns_dict_destroy(*resp_p);
	if (!(*resp_p = getdns_dict_create()))
		return;
	if (msg) {
		if (!getdns_dict_get_dict(msg->request, "header", &dict))
			getdns_dict_set_dict(*resp_p, "header", dict);
		if (!getdns_dict_get_dict(msg->request, "question", &dict))
			getdns_dict_set_dict(*resp_p, "question", dict);
		(void) getdns_dict_set_int(*resp_p, "/header/ra",
		    msg->rt == GETDNS_RESOLUTION_RECURSING ? 1 : 0);
	}
	(void) getdns_dict_set_int(
	    *resp_p, "/header/rcode", GETDNS_RCODE_SERVFAIL);
	(void) getdns_dict_set_int(*resp_p, "/header/qr", 1);
	(void) getdns_dict_set_int(*resp_p, "/header/ad", 0);
}

static getdns_return_t _handle_edns0(
    getdns_dict *response, int has_edns0)
{
	getdns_return_t r;
	getdns_list *additional;
	size_t len, i;
	getdns_dict *rr;
	uint32_t rr_type;
	char remove_str[100] = "/replies_tree/0/additional/";

	if ((r = getdns_dict_set_int(
	    response, "/replies_tree/0/header/do", 0)))
		return r;
	if ((r = getdns_dict_get_list(response, "/replies_tree/0/additional",
	    &additional)))
		return r;
	if ((r = getdns_list_get_length(additional, &len)))
		return r;
	for (i = 0; i < len; i++) {
		if ((r = getdns_list_get_dict(additional, i, &rr)))
			return r;
		if ((r = getdns_dict_get_int(rr, "type", &rr_type)))
			return r;
		if (rr_type != GETDNS_RRTYPE_OPT)
			continue;
		if (has_edns0) {
			(void) getdns_dict_set_int(rr, "do", 0);
			break;
		}
		(void) snprintf(remove_str + 27, 60, "%d", (int)i);
		if ((r = getdns_dict_remove_name(response, remove_str)))
			return r;
		break;
	}
	return GETDNS_RETURN_GOOD;
}

static void request_cb(
    getdns_context *context, getdns_callback_type_t callback_type,
    getdns_dict *response, void *userarg, getdns_transaction_t transaction_id)
{
	dns_msg *msg = (dns_msg *)userarg;
	uint32_t qid;
	getdns_return_t r = GETDNS_RETURN_GOOD;
	uint32_t n, rcode, dnssec_status;

#if defined(SERVER_DEBUG) && SERVER_DEBUG
	getdns_bindata *qname;
	char *qname_str, *unknown_qname = "<unknown_qname>";

	if (getdns_dict_get_bindata(msg->request, "/question/qname", &qname)
	||  getdns_convert_dns_name_to_fqdn(qname, &qname_str))
		qname_str = unknown_qname;

	DEBUG_SERVER("reply for: %p %"PRIu64" %d (edns0: %d, do: %d, ad: %d,"
	    " cd: %d, qname: %s)\n", (void *)msg, transaction_id, (int)callback_type,
	    msg->has_edns0, msg->do_bit, msg->ad_bit, msg->cd_bit, qname_str);

	if (qname_str != unknown_qname)
		free(qname_str);
#else
	(void)transaction_id;
#endif
	assert(msg);

#if 0
	fprintf(stderr, "reply: %s\n", getdns_pretty_print_dict(response));
#endif

	if (callback_type != GETDNS_CALLBACK_COMPLETE)
		SERVFAIL("Callback type not complete",
		    callback_type, msg, &response);

	else if (!response)
		SERVFAIL("Missing response", 0, msg, &response);

	else if ((r = getdns_dict_get_int(msg->request, "/header/id", &qid)) ||
	    (r=getdns_dict_set_int(response,"/replies_tree/0/header/id",qid)))
		SERVFAIL("Could not copy QID", r, msg, &response);

	else if (getdns_dict_get_int(
	    response, "/replies_tree/0/header/rcode", &rcode))
		SERVFAIL("No reply in replies tree", 0, msg, &response);

	/* ansers when CD or not BOGUS */
	else if (!msg->cd_bit && !getdns_dict_get_int(
	    response, "/replies_tree/0/dnssec_status", &dnssec_status)
	    && dnssec_status == GETDNS_DNSSEC_BOGUS)
		SERVFAIL("DNSSEC status was bogus", 0, msg, &response);

	else if (rcode == GETDNS_RCODE_SERVFAIL)
		servfail(msg, &response);

	/* RRsigs when DO and (CD or not BOGUS) 
	 * Implemented in conversion to wireformat function by checking for DO
	 * bit.  In recursing resolution mode we have to copy the do bit from
	 * the request, because libunbound has it in the answer always.
	 */
	else if (msg->rt == GETDNS_RESOLUTION_RECURSING && !msg->do_bit &&
	    (r = _handle_edns0(response, msg->has_edns0)))
		SERVFAIL("Could not handle EDNS0", r, msg, &response);

	/* AD when (DO or AD) and SECURE */
	else if ((r = getdns_dict_set_int(response,"/replies_tree/0/header/ad",
	    ((msg->do_bit || msg->ad_bit)
	    && (  (!msg->cd_bit && dnssec_status == GETDNS_DNSSEC_SECURE)
	       || ( msg->cd_bit && !getdns_dict_get_int(response,
	            "/replies_tree/0/dnssec_status", &dnssec_status)
	          && dnssec_status == GETDNS_DNSSEC_SECURE ))) ? 1 : 0)))
		SERVFAIL("Could not set AD bit", r, msg, &response);

	else if (msg->rt == GETDNS_RESOLUTION_STUB)
		; /* following checks are for RESOLUTION_RECURSING only */
	
	else if ((r =  getdns_dict_set_int(
	    response, "/replies_tree/0/header/cd", msg->cd_bit)))
		SERVFAIL("Could not copy CD bit", r, msg, &response);

	else if ((r = getdns_dict_get_int(
	    response, "/replies_tree/0/header/ra", &n)))
		SERVFAIL("Could not get RA bit from reply", r, msg, &response);

	else if (n == 0)
		SERVFAIL("Recursion not available", 0, msg, &response);

	if ((r = getdns_reply(context, response, msg->request_id))) {
		fprintf(stderr, "Could not reply: %s\n",
		    getdns_get_errorstr_by_id(r));
		/* Cancel reply */
		(void) getdns_reply(context, NULL, msg->request_id);
	}
	if (msg) {
		getdns_dict_destroy(msg->request);
		free(msg);
	}
	if (response)
		getdns_dict_destroy(response);
}	

static void incoming_request_handler(getdns_context *context,
    getdns_callback_type_t callback_type, getdns_dict *request,
    void *userarg, getdns_transaction_t request_id)
{
	getdns_bindata *qname;
	char *qname_str = NULL;
	uint32_t qtype;
	uint32_t qclass;
	getdns_return_t r;
	getdns_dict *header;
	uint32_t n;
	getdns_list *list;
	getdns_transaction_t transaction_id = 0;
	getdns_dict *qext = NULL;
	dns_msg *msg = NULL;
	getdns_dict *response = NULL;
	size_t i, len;
	getdns_list *additional;
	getdns_dict *rr;
	uint32_t rr_type;

	(void)callback_type;
	(void)userarg;

	if (!query_extensions_spc &&
	    !(query_extensions_spc = getdns_dict_create()))
		fprintf(stderr, "Could not create query extensions space\n");

	else if ((r = getdns_dict_set_dict(
	    query_extensions_spc, "qext", extensions)))
		fprintf(stderr, "Could not copy extensions in query extensions"
		                " space: %s\n", getdns_get_errorstr_by_id(r));

	else if ((r = getdns_dict_get_dict(query_extensions_spc,"qext",&qext)))
		fprintf(stderr, "Could not get query extensions from space: %s"
		              , getdns_get_errorstr_by_id(r));

	if (!(msg = malloc(sizeof(dns_msg))))
		goto error;

	/* pass through the header and the OPT record */
	n = 0;
	msg->request_id = request_id;
	msg->request = request;
	msg->ad_bit = msg->do_bit = msg->cd_bit = 0;
	msg->has_edns0 = 0;
	msg->rt = GETDNS_RESOLUTION_RECURSING;
	(void) getdns_dict_get_int(request, "/header/ad", &msg->ad_bit);
	(void) getdns_dict_get_int(request, "/header/cd", &msg->cd_bit);
	if (!getdns_dict_get_list(request, "additional", &additional)) {
		if (getdns_list_get_length(additional, &len))
			len = 0;
		for (i = 0; i < len; i++) {
			if (getdns_list_get_dict(additional, i, &rr))
				break;
			if (getdns_dict_get_int(rr, "type", &rr_type))
				break;
			if (rr_type != GETDNS_RRTYPE_OPT)
				continue;
			msg->has_edns0 = 1;
			(void) getdns_dict_get_int(rr, "do", &msg->do_bit);
			break;
		}
	}
	if ((r = getdns_context_get_resolution_type(context, &msg->rt)))
		fprintf(stderr, "Could get resolution type from context: %s\n",
		    getdns_get_errorstr_by_id(r));

	if (msg->rt == GETDNS_RESOLUTION_STUB) {
		(void)getdns_dict_set_int(
		    qext , "/add_opt_parameters/do_bit", msg->do_bit);
		if (!getdns_dict_get_dict(request, "header", &header))
			(void)getdns_dict_set_dict(qext, "header", header);

	}
	if (msg->cd_bit)
		getdns_dict_set_int(qext, "dnssec_return_all_statuses",
		    GETDNS_EXTENSION_TRUE);

	if (!getdns_dict_get_int(request, "/additional/0/extended_rcode",&n))
		(void)getdns_dict_set_int(
		    qext, "/add_opt_parameters/extended_rcode", n);

	if (!getdns_dict_get_int(request, "/additional/0/version", &n))
		(void)getdns_dict_set_int(
		    qext, "/add_opt_parameters/version", n);

	if (!getdns_dict_get_int(
	    request, "/additional/0/udp_payload_size", &n))
		(void)getdns_dict_set_int(qext,
		    "/add_opt_parameters/maximum_udp_payload_size", n);

	if (!getdns_dict_get_list(
	    request, "/additional/0/rdata/options", &list))
		(void)getdns_dict_set_list(qext,
		    "/add_opt_parameters/options", list);

#if 0
	do {
		char *str = getdns_pretty_print_dict(request);
		fprintf(stderr, "query: %s\n", str);
		free(str);
		str = getdns_pretty_print_dict(qext);
		fprintf(stderr, "query with extensions: %s\n", str);
		free(str);
	} while (0);
#endif
	if ((r = getdns_dict_get_bindata(request,"/question/qname",&qname)))
		fprintf(stderr, "Could not get qname from query: %s\n",
		    getdns_get_errorstr_by_id(r));

	else if ((r = getdns_convert_dns_name_to_fqdn(qname, &qname_str)))
		fprintf(stderr, "Could not convert qname: %s\n",
		    getdns_get_errorstr_by_id(r));

	else if ((r=getdns_dict_get_int(request,"/question/qtype",&qtype)))
		fprintf(stderr, "Could get qtype from query: %s\n",
		    getdns_get_errorstr_by_id(r));

	else if ((r=getdns_dict_get_int(request,"/question/qclass",&qclass)))
		fprintf(stderr, "Could get qclass from query: %s\n",
		    getdns_get_errorstr_by_id(r));

	else if ((r = getdns_dict_set_int(qext, "specify_class", qclass)))
		fprintf(stderr, "Could set class from query: %s\n",
		    getdns_get_errorstr_by_id(r));

	else if (qtype == GETDNS_RRTYPE_TXT && qclass == GETDNS_RRCLASS_CH &&
	    strcasecmp(qname_str, "version.bind.") == 0) {
		const char *getdns_query_version = "getdns_query " GETDNS_VERSION;
		char getdns_version[100] = "getdns ";
		char getdns_api_version[100] = "getdns API ";

		response = request;
		(void) getdns_dict_set_bindata(response, "/answer/0/name", qname);
		(void) getdns_dict_set_int(response, "/answer/0/type",  qtype);
		(void) getdns_dict_set_int(response, "/answer/0/class", qclass);
		(void) getdns_dict_set_int(response, "/answer/0/ttl",   0);
		(void) getdns_dict_util_set_string(response,
		    "/answer/0/rdata/txt_strings/0", getdns_query_version);

		(void) getdns_dict_set_bindata(response, "/answer/1/name", qname);
		(void) getdns_dict_set_int(response, "/answer/1/type",  qtype);
		(void) getdns_dict_set_int(response, "/answer/1/class", qclass);
		(void) getdns_dict_set_int(response, "/answer/1/ttl",   0);
		(void) strncat(getdns_version + 7,
		    getdns_get_version(), sizeof(getdns_version) - 8);
		(void) getdns_dict_util_set_string(response,
		    "/answer/1/rdata/txt_strings/0",getdns_version);

		(void) getdns_dict_set_bindata(response, "/answer/2/name", qname);
		(void) getdns_dict_set_int(response, "/answer/2/type",  qtype);
		(void) getdns_dict_set_int(response, "/answer/2/class", qclass);
		(void) getdns_dict_set_int(response, "/answer/2/ttl",   0);
		(void) strncat(getdns_api_version + 11,
		    getdns_get_api_version(), sizeof(getdns_api_version) - 12);
		(void) getdns_dict_util_set_string(response,
		    "/answer/2/rdata/txt_strings/0",getdns_api_version);

		(void) getdns_dict_set_int(response, "/header/ancount", 3);

		goto answer_request;

	} else if ((r = getdns_general(context, qname_str, qtype,
	    qext, msg, &transaction_id, request_cb)))
		fprintf(stderr, "Could not schedule query: %s\n",
		    getdns_get_errorstr_by_id(r));
	else {
		DEBUG_SERVER("scheduled: %p %"PRIu64" for %s %d\n",
		    (void *)msg, transaction_id, qname_str, (int)qtype);
		free(qname_str);
		return;
	}
error:
	servfail(msg, &response);
answer_request:
#if defined(SERVER_DEBUG) && SERVER_DEBUG
	do {
		char *request_str = getdns_pretty_print_dict(request);
		char *response_str = getdns_pretty_print_dict(response);
		DEBUG_SERVER("request error, request: %s\n, response: %s\n"
		            , request_str, response_str);
		free(response_str);
		free(request_str);
	} while(0);
#endif
	if ((r = getdns_reply(context, response, request_id))) {
		fprintf(stderr, "Could not reply: %s\n",
		    getdns_get_errorstr_by_id(r));
		/* Cancel reply */
		getdns_reply(context, NULL, request_id);
	}
	if (response && response != request)
		getdns_dict_destroy(response);

	if (qname_str)
		free(qname_str);

	if (msg) {
		if (msg->request)
			getdns_dict_destroy(msg->request);
		free(msg);
	}
}

static void _getdns_query_log(void *userarg, uint64_t system,
    getdns_loglevel_type level, const char *fmt, va_list ap)
{
	struct timeval tv;
	struct tm tm;
	char buf[10];
#ifdef GETDNS_ON_WINDOWS
	time_t tsec;

	gettimeofday(&tv, NULL);
	tsec = (time_t) tv.tv_sec;
	gmtime_s(&tm, (const time_t *) &tsec);
#else
	gettimeofday(&tv, NULL);
	gmtime_r(&tv.tv_sec, &tm);
#endif
	strftime(buf, 10, "%H:%M:%S", &tm);
	(void)userarg; (void)system; (void)level;
	(void) fprintf(stderr, "[%s.%.6d] UPSTREAM ", buf, (int)tv.tv_usec);
	(void) vfprintf(stderr, fmt, ap);
}


/**
 * \brief A wrapper script for command line testing of getdns
 *  getdns_query -h provides details of the available options (the syntax is 
 *  similar to that of drill)
 *  Note that for getdns the -z options enables getdns as a daemon which
 *  allows getdns to be used as the local stub (or recursive) resolver
 */

int
main(int argc, char **argv)
{
	getdns_return_t r;

<<<<<<< HEAD
#if !defined(GETDNS_ON_WINDOWS) && defined(SIGPIPE) && defined(SIG_IGN)
	(void)signal(SIGPIPE, SIG_IGN);
#endif

	name = the_root;
=======
>>>>>>> 82b9f578
	if ((r = getdns_context_create(&context, 1))) {
		fprintf(stderr, "Create context failed: %d\n", (int)r);
		return r;
	}
	if ((r = getdns_context_set_use_threads(context, 1)))
		goto done_destroy_context;
	extensions = getdns_dict_create();
	if (! extensions) {
		fprintf(stderr, "Could not create extensions dict\n");
		r = GETDNS_RETURN_MEMORY_ERROR;
		goto done_destroy_context;
	}
	if ((r = parse_args(argc, argv)) && r != CONTINUE)
		goto done_destroy_context;
#ifndef USE_WINSOCK
	if (resolvconf) {
		if ((r = getdns_context_set_resolvconf(context, resolvconf))) {
			fprintf(stderr, "Problem initializing with resolvconf: %d\n", (int)r);
			goto done_destroy_context;
		}
		if ((r = parse_args(argc, argv)))
			goto done_destroy_context;
	}
#endif
	(void) getdns_context_set_logfunc(context, NULL,
	    log_systems, log_level, _getdns_query_log);

	if (print_api_info) {
		getdns_dict *api_information = 
		    getdns_context_get_api_information(context);
		char *api_information_str;
	       
		if (listen_dict && !getdns_dict_get_list(
		    listen_dict, "listen_list", &listen_list)) {

			(void) getdns_dict_set_list(api_information,
			    "listen_addresses", listen_list);
		} else if (listen_list) {
			(void) getdns_dict_set_list(api_information,
			    "listen_addresses", listen_list);

		} else if ((listen_list = getdns_list_create())) {
			(void) getdns_dict_set_list(api_information,
			    "listen_addresses", listen_list);
			getdns_list_destroy(listen_list);
			listen_list = NULL;
		}
		api_information_str = json
		    ? getdns_print_json_dict(api_information, json == 1)
		    : getdns_pretty_print_dict(api_information);
		fprintf(stdout, "%s\n", api_information_str);
		free(api_information_str);
		getdns_dict_destroy(api_information);
	}
	if (print_trust_anchors) {
		getdns_list *tas = NULL;

		if (!getdns_context_get_dnssec_trust_anchors(context, &tas)) {
		/* if ((tas = getdns_root_trust_anchor(NULL))) { */
			char *tas_str;

			tas_str = json
			    ? getdns_print_json_list(tas, json == 1)
			    : getdns_pretty_print_list(tas);

			fprintf(stdout, "%s\n", tas_str);
			free(tas_str);
			getdns_list_destroy(tas);
		}
	}
	if (!r && (print_trust_anchors || print_api_info)) {
		r = CONTINUE;
	}
	if (r)
		goto done_destroy_context;

	clear_listen_list_on_arg = 0;

	if (query_file) {
		fp = fopen(query_file, "rt");
		if (fp == NULL) {
			fprintf(stderr, "Could not open query file: %s\n", query_file);
			goto done_destroy_context;
		}
	} else
		fp = stdin;

	if (listen_count || interactive) {
		if ((r = getdns_context_get_eventloop(context, &loop)))
			goto done_destroy_context;
		assert(loop);
	}
	if (listen_count && (r = getdns_context_set_listen_addresses(
	    context, listen_list, NULL, incoming_request_handler))) {
		perror("error: Could not bind on given addresses");
		goto done_destroy_context;
	}

	/* Make the call */
	if (interactive) {
		getdns_eventloop_event read_line_ev = {
		    &read_line_ev, read_line_cb, NULL, NULL, NULL };

		assert(loop);
		(void) loop->vmt->schedule(
		    loop, fileno(fp), -1, &read_line_ev);

		if (!query_file) {
			printf("> ");
			fflush(stdout);
		}
		loop->vmt->run(loop);
	}
	else if (listen_count) {
		assert(loop);
#ifdef SIGPIPE
		(void) signal(SIGPIPE, SIG_IGN);
#endif
		loop->vmt->run(loop);
	} else
		r = do_the_call();

	if ((r == GETDNS_RETURN_GOOD && batch_mode))
		getdns_context_run(context);

	/* Clean up */
	getdns_dict_destroy(extensions);
done_destroy_context:
	getdns_context_destroy(context);

	if (listen_list)
		getdns_list_destroy(listen_list);

	if (fp)
		fclose(fp);

	if (r == CONTINUE)
		return 0;
	else if (r == CONTINUE_ERROR)
		return 1;

	if (verbosity)
		fprintf(stdout, "\nAll done.\n");

	return             r ? r 
	     : bogus_answers ? GETDNS_DNSSEC_BOGUS
	     : GETDNS_RETURN_GOOD;
}<|MERGE_RESOLUTION|>--- conflicted
+++ resolved
@@ -1783,14 +1783,10 @@
 {
 	getdns_return_t r;
 
-<<<<<<< HEAD
 #if !defined(GETDNS_ON_WINDOWS) && defined(SIGPIPE) && defined(SIG_IGN)
 	(void)signal(SIGPIPE, SIG_IGN);
 #endif
 
-	name = the_root;
-=======
->>>>>>> 82b9f578
 	if ((r = getdns_context_create(&context, 1))) {
 		fprintf(stderr, "Create context failed: %d\n", (int)r);
 		return r;
