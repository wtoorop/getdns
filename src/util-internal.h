/**
 *
 * /brief getdns contect management functions
 *
 * This is the meat of the API
 * Originally taken from the getdns API description pseudo implementation.
 *
 */

/*
 * Copyright (c) 2013, Versign, Inc.
 * All rights reserved.
 *
 * Redistribution and use in source and binary forms, with or without
 * modification, are permitted provided that the following conditions are met:
 * * Redistributions of source code must retain the above copyright
 *   notice, this list of conditions and the following disclaimer.
 * * Redistributions in binary form must reproduce the above copyright
 *   notice, this list of conditions and the following disclaimer in the
 *   documentation and/or other materials provided with the distribution.
 * * Neither the name of the <organization> nor the
 *   names of its contributors may be used to endorse or promote products
 *   derived from this software without specific prior written permission.
 *
 * THIS SOFTWARE IS PROVIDED BY THE COPYRIGHT HOLDERS AND CONTRIBUTORS "AS IS" AND
 * ANY EXPRESS OR IMPLIED WARRANTIES, INCLUDING, BUT NOT LIMITED TO, THE IMPLIED
 * WARRANTIES OF MERCHANTABILITY AND FITNESS FOR A PARTICULAR PURPOSE ARE
 * DISCLAIMED. IN NO EVENT SHALL Verisign, Inc. BE LIABLE FOR ANY
 * DIRECT, INDIRECT, INCIDENTAL, SPECIAL, EXEMPLARY, OR CONSEQUENTIAL DAMAGES
 * (INCLUDING, BUT NOT LIMITED TO, PROCUREMENT OF SUBSTITUTE GOODS OR SERVICES;
 * LOSS OF USE, DATA, OR PROFITS; OR BUSINESS INTERRUPTION) HOWEVER CAUSED AND
 * ON ANY THEORY OF LIABILITY, WHETHER IN CONTRACT, STRICT LIABILITY, OR TORT
 * (INCLUDING NEGLIGENCE OR OTHERWISE) ARISING IN ANY WAY OUT OF THE USE OF THIS
 * SOFTWARE, EVEN IF ADVISED OF THE POSSIBILITY OF SUCH DAMAGE.
 */

/*
#include "types-internal.h"
*/

#include <ldns/ldns.h>
#include "context.h"

<<<<<<< HEAD
struct ub_result;
struct getdns_network_req;
getdns_return_t getdns_apply_network_result(getdns_network_req* netreq, struct ub_result* result);
=======
#define GETDNS_MAX_DNAME_LEN 255
#define GETDNS_MAX_LABEL_LEN 63
>>>>>>> 073c8ba7

/**
 * add an item to the tail of a list - note that this was not in the getdns API
 * description but the list_set functions seem to be designed to modify an existing
 * item in the list.  The newly added item has no data type.
 * @param list list containing the item to which child_list is to be added
 * @param *index assigned to the index of the newly added item on success
 * @return GETDNS_RETURN_GOOD on success
 * @return GETDNS_RETURN_GENERAL_ERROR if out of memory
 */
getdns_return_t getdns_list_add_item(struct getdns_list *list, size_t * index);

/**
  * private function (API users should not be calling this), this uses library
  * routines to make a copy of the list - would be faster to make the copy directly
  * caller must ensure that dstlist points to unallocated storage - the address will
  * be overwritten by a new list via a call to getdns_list_create(context)
  * @param srclist pointer to list to copy
  * @param dstlist pointer to pointer to list to receive the copy (will be allocated)
  * @return GETDNS_RETURN_GOOD on success
  * @return GETDNS_RETURN_NO_SUCH_LIST_ITEM if list is invalid
  * @return GETDNS_RETURN_GENERIC_ERROR if out of memory
  */
getdns_return_t getdns_list_copy(struct getdns_list *srclist,
    struct getdns_list **dstlist);

/**
 * private function used to make a copy of a dict structure, the caller is responsible
 * for freeing storage allocated to returned value
 * NOTE: not thread safe - this needs to be fixed to be thread safe
 * @param srcdict the dictionary structure to copy
 * @param dstdict pointer to the location to write pointer to new dictionary
 * @return GETDNS_RETURN_GOOD on success
 */
getdns_return_t
getdns_dict_copy(struct getdns_dict *srcdict, struct getdns_dict **dstdict);

/* convert an ip address dict to a sock storage */
getdns_return_t dict_to_sockaddr(struct getdns_dict * ns,
    struct sockaddr_storage *output);
getdns_return_t sockaddr_to_dict(struct getdns_context *context,
    struct sockaddr_storage *sockaddr, struct getdns_dict ** output);

struct getdns_dns_req;
struct getdns_dict *create_getdns_response(struct getdns_dns_req *completed_request);

/* dict util */
/* set a string as bindata */
getdns_return_t getdns_dict_util_set_string(struct getdns_dict * dict, char *name,
    const char *value);

/* get a string from a dict.  result is valid as long as dict is valid */
getdns_return_t getdns_dict_util_get_string(struct getdns_dict * dict, char *name,
    char **result);
char *reverse_address(struct getdns_bindata *address_data);

getdns_return_t validate_dname(const char* dname);

/**
 * detect unrecognized extension strings or invalid extension formats
 * TODO: this could be optimized by searching a sorted list
 * @param extensions dictionary of valid extension strings and values
 * @return GETDNS_RETURN_GOOD if each extension string is valid and the format matches the API specification
 * @return GETDNS_RETURN_NO_SUCH_EXTENSION A name in the extensions dict is not a valid extension.
 * @return GETDNS_RETURN_EXTENSION_MISFORMAT One or more of the extensions has a bad format.
 */
getdns_return_t validate_extensions(struct getdns_dict * extensions);

/* util-internal.h */<|MERGE_RESOLUTION|>--- conflicted
+++ resolved
@@ -41,14 +41,12 @@
 #include <ldns/ldns.h>
 #include "context.h"
 
-<<<<<<< HEAD
 struct ub_result;
 struct getdns_network_req;
 getdns_return_t getdns_apply_network_result(getdns_network_req* netreq, struct ub_result* result);
-=======
+
 #define GETDNS_MAX_DNAME_LEN 255
 #define GETDNS_MAX_LABEL_LEN 63
->>>>>>> 073c8ba7
 
 /**
  * add an item to the tail of a list - note that this was not in the getdns API
