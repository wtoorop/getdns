--- conflicted
+++ resolved
@@ -282,12 +282,9 @@
 	int dnssec_return_only_secure;
 	int dnssec_return_validation_chain;
 	int edns_cookies;
-<<<<<<< HEAD
 	int edns_client_subnet_private;
 	uint16_t tls_query_padding_blocksize;
-=======
 	int return_call_debugging;
->>>>>>> 3a190504
 
 	/* Internally used by return_validation_chain */
 	int dnssec_ok_checking_disabled;
