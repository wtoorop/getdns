--- conflicted
+++ resolved
@@ -56,11 +56,7 @@
 #include "context.h"
 #include "util-internal.h"
 
-<<<<<<< HEAD
-#ifndef X509_STORE_CTX_get0_untrusted
-=======
-#if OPENSSL_VERSION_NUMBER < 0x10100000 || defined(HAVE_LIBRESSL)
->>>>>>> 72788cb1
+#if OPENSSL_VERSION_NUMBER < 0x10100000 || defined(HAVE_LIBRESSL)
 #define X509_STORE_CTX_get0_untrusted(store) store->untrusted
 #endif
 
@@ -326,27 +322,19 @@
 {
 	static volatile int idx = -1;
 	if (idx < 0) {
-<<<<<<< HEAD
-		/* CRYPTO_w_lock(CRYPTO_LOCK_X509_STORE); */
+#if OPENSSL_VERSION_NUMBER < 0x10100000 || defined(HAVE_LIBRESSL)
+		CRYPTO_w_lock(CRYPTO_LOCK_X509_STORE);
+#else
+		X509_STORE_lock(store);
+#endif
 		if (idx < 0)
 			idx = SSL_get_ex_new_index(0, "associated getdns upstream",
 						   NULL,NULL,NULL);
-		/* CRYPTO_w_unlock(CRYPTO_LOCK_X509_STORE); */
-=======
-#if OPENSSL_VERSION_NUMBER < 0x10100000 || defined(HAVE_LIBRESSL)
-		CRYPTO_w_lock(CRYPTO_LOCK_X509_STORE);
-#else
-		X509_STORE_lock(store);
-#endif
-		if (idx < 0)
-			idx = SSL_get_ex_new_index(0, "associated getdns upstream",
-						   NULL,NULL,NULL);
 #if OPENSSL_VERSION_NUMBER < 0x10100000 || defined(HAVE_LIBRESSL)
 		CRYPTO_w_unlock(CRYPTO_LOCK_X509_STORE);
 #else
 		X509_STORE_unlock(store);
 #endif
->>>>>>> 72788cb1
 	}
 	return idx;
 }
