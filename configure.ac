--- conflicted
+++ resolved
@@ -132,7 +132,6 @@
 		;;
 esac
 
-<<<<<<< HEAD
 # Not yet enabled by default as crash found when TCP fails.
 # AC_ARG_ENABLE(tcp-fastopen, AC_HELP_STRING([--disable-tcp-fastopen], Disable TCP Fast Open (default=enabled if available)),
 # 	enable_tcp_fastopen="$enableval", enable_tcp_fastopen=yes)
@@ -145,15 +144,9 @@
 # 		])
 # fi
 
-AC_ARG_ENABLE(broken-native-stub-dnssec, AC_HELP_STRING([--enable-broken-native-stub-dnssec], [Enable very experimental and broken native stub DNSSEC support]))
-case "$enable_broken_native_stub_dnssec" in
-	yes)
-		AC_DEFINE_UNQUOTED([STUB_NATIVE_DNSSEC], [1], [Define this to enable the very experimental and broken native stub DNSSEC support.])
-=======
 AC_ARG_ENABLE(native-stub-dnssec, AC_HELP_STRING([--disable-native-stub-dnssec], [Disable native stub DNSSEC support]))
 case "$enable_native_stub_dnssec" in
 	no)
->>>>>>> 6cffc479
 		;;
 	yes|*)
 		AC_DEFINE_UNQUOTED([STUB_NATIVE_DNSSEC], [1], [Define this to enable native stub DNSSEC support.])
